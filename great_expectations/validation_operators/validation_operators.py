--- conflicted
+++ resolved
@@ -217,37 +217,6 @@
 
         return batch_actions_results
 
-<<<<<<< HEAD
-=======
-        # TODO: Note that the following code is unreachable
-        result_object = {}
-
-        for item in assets_to_validate:
-            batch = self._build_batch_from_item(item)
-            expectation_suite_identifier = ExpectationSuiteIdentifier(
-                expectation_suite_name=batch.expectation_suite_name
-            )
-            validation_result_id = ValidationResultIdentifier(
-                expectation_suite_identifier=expectation_suite_identifier,
-                run_id=run_id,
-                batch_identifier=batch.batch_id,
-            )
-            result_object[validation_result_id] = {}
-            batch_validation_result = batch.validate(result_format="SUMMARY")
-            result_object[validation_result_id][
-                "validation_result"
-            ] = batch_validation_result
-            batch_actions_results = self._run_actions(
-                batch, batch._expectation_suite, batch_validation_result, run_id
-            )
-            result_object[validation_result_id][
-                "actions_results"
-            ] = batch_actions_results
-
-        # NOTE: Eugene: 2019-09-24: Need to define this result object. Discussion required!
-        return result_object
-
->>>>>>> 676e89c7
 
 class WarningAndFailureExpectationSuitesValidationOperator(
     ActionListValidationOperator
