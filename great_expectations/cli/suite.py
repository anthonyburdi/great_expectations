import json
import os
import sys

import click

from great_expectations import exceptions as ge_exceptions
from great_expectations.cli import toolkit
from great_expectations.cli.datasource import get_batch_kwargs
from great_expectations.cli.mark import Mark as mark
from great_expectations.cli.util import cli_message, cli_message_list
from great_expectations.core import ExpectationSuite
from great_expectations.core.usage_statistics.usage_statistics import (
    edit_expectation_suite_usage_statistics,
    send_usage_message,
)
from great_expectations.data_context.types.resource_identifiers import (
    ExpectationSuiteIdentifier,
)
from great_expectations.render.renderer.suite_edit_notebook_renderer import (
    SuiteEditNotebookRenderer,
)
from great_expectations.render.renderer.suite_scaffold_notebook_renderer import (
    SuiteScaffoldNotebookRenderer,
)

json_parse_exception = json.decoder.JSONDecodeError

try:
    from sqlalchemy.exc import SQLAlchemyError
except ImportError:
    # We'll redefine this error in code below to catch ProfilerError, which is caught above, so SA errors will
    # just fall through
    SQLAlchemyError = ge_exceptions.ProfilerError


@click.group()
def suite():
    """Expectation Suite operations"""
    pass


@suite.command(name="edit")
@click.argument("suite")
@click.option(
    "--datasource",
    "-ds",
    default=None,
    help="""The name of the datasource. The datasource must contain a single BatchKwargGenerator that can list data assets in the datasource """,
)
@click.option(
    "--batch-kwargs",
    default=None,
    help="""Batch_kwargs that specify the batch of data to be used a sample when editing the suite. Must be a valid JSON dictionary.
Make sure to escape quotes. Example: "{\"datasource\": \"my_db\", \"query\": \"select * from my_table\"}"
""",
)
@click.option(
    "--directory",
    "-d",
    default=None,
    help="The project's great_expectations directory.",
)
@click.option(
    "--jupyter/--no-jupyter",
    is_flag=True,
    help="By default launch jupyter notebooks unless you specify the --no-jupyter flag",
    default=True,
)
def suite_edit(suite, datasource, directory, jupyter, batch_kwargs):
    """
    Generate a Jupyter notebook for editing an existing Expectation Suite.

    The SUITE argument is required. This is the name you gave to the suite
    when you created it.

    A batch of data is required to edit the suite, which is used as a sample.

    The edit command will help you specify a batch interactively. Or you can
    specify them manually by providing --batch-kwargs in valid JSON format.

    Read more about specifying batches of data in the documentation: https://docs.greatexpectations.io/
    """
    _suite_edit(
        suite,
        datasource,
        directory,
        jupyter,
        batch_kwargs,
        usage_event="cli.suite.edit",
    )


def _suite_edit(suite, datasource, directory, jupyter, batch_kwargs, usage_event):
    batch_kwargs_json = batch_kwargs
    batch_kwargs = None
    context = toolkit.load_data_context_with_error_handling(directory)

    try:
        suite = toolkit.load_expectation_suite(context, suite, usage_event)
        citations = suite.get_citations(require_batch_kwargs=True)

        if batch_kwargs_json:
            try:
                batch_kwargs = json.loads(batch_kwargs_json)
                if datasource:
                    batch_kwargs["datasource"] = datasource
                _batch = toolkit.load_batch(context, suite, batch_kwargs)
            except json_parse_exception as je:
                cli_message(
                    "<red>Please check that your batch_kwargs are valid JSON.\n{}</red>".format(
                        je
                    )
                )
                send_usage_message(
                    data_context=context, event=usage_event, success=False
                )
                sys.exit(1)
            except ge_exceptions.DataContextError:
                cli_message(
                    "<red>Please check that your batch_kwargs are able to load a batch.</red>"
                )
                send_usage_message(
                    data_context=context, event=usage_event, success=False
                )
                sys.exit(1)
            except ValueError as ve:
                cli_message(
                    "<red>Please check that your batch_kwargs are able to load a batch.\n{}</red>".format(
                        ve
                    )
                )
                send_usage_message(
                    data_context=context, event=usage_event, success=False
                )
                sys.exit(1)
        elif citations:
            citation = citations[-1]
            batch_kwargs = citation.get("batch_kwargs")

        if not batch_kwargs:
            cli_message(
                """
A batch of data is required to edit the suite - let's help you to specify it."""
            )

            additional_batch_kwargs = None
            try:
                data_source = toolkit.select_datasource(
                    context, datasource_name=datasource
                )
            except ValueError as ve:
                cli_message("<red>{}</red>".format(ve))
                send_usage_message(
                    data_context=context, event=usage_event, success=False
                )
                sys.exit(1)

            if not data_source:
                cli_message("<red>No datasources found in the context.</red>")
                send_usage_message(
                    data_context=context, event=usage_event, success=False
                )
                sys.exit(1)

            if batch_kwargs is None:
                (
                    datasource_name,
                    batch_kwargs_generator,
                    data_asset,
                    batch_kwargs,
                ) = get_batch_kwargs(
                    context,
                    datasource_name=data_source.name,
<<<<<<< HEAD
                    batch_kwargs_generator_name=None,
                    data_asset_name=None,
=======
>>>>>>> 5b820611
                    additional_batch_kwargs=additional_batch_kwargs,
                )

        notebook_name = "edit_{}.ipynb".format(suite.expectation_suite_name)
        notebook_path = _get_notebook_path(context, notebook_name)
        SuiteEditNotebookRenderer().render_to_disk(suite, notebook_path, batch_kwargs)

        if not jupyter:
            cli_message(
                f"To continue editing this suite, run <green>jupyter notebook {notebook_path}</green>"
            )

        payload = edit_expectation_suite_usage_statistics(
            data_context=context, expectation_suite_name=suite.expectation_suite_name
        )

        send_usage_message(
            data_context=context, event=usage_event, event_payload=payload, success=True
        )

        if jupyter:
            toolkit.launch_jupyter_notebook(notebook_path)

    except Exception as e:
        send_usage_message(data_context=context, event=usage_event, success=False)
        raise e


@suite.command(name="demo")
@click.option("--suite", "-es", default=None, help="Expectation suite name.")
@click.option(
    "--directory",
    "-d",
    default=None,
    help="The project's great_expectations directory.",
)
@click.option(
    "--view/--no-view",
    help="By default open in browser unless you specify the --no-view flag",
    default=True,
)
@mark.cli_as_beta
def suite_demo(suite, directory, view):
    """
    Create a new demo Expectation Suite.

    Great Expectations will choose a couple of columns and generate expectations
    about them to demonstrate some examples of assertions you can make about
    your data.
    """
    _suite_new(
        suite=suite,
        directory=directory,
        empty=False,
        jupyter=False,
        view=view,
        batch_kwargs=None,
        usage_event="cli.suite.demo",
    )


@suite.command(name="new")
@click.option("--suite", "-es", default=None, help="Expectation suite name.")
@click.option("--empty", "empty", flag_value=True, help="Create an empty suite.")
@click.option(
    "--directory",
    "-d",
    default=None,
    help="The project's great_expectations directory.",
)
@click.option(
    "--jupyter/--no-jupyter",
    is_flag=True,
    help="By default launch jupyter notebooks unless you specify the --no-jupyter flag",
    default=True,
)
@click.option(
    "--view/--no-view",
    help="By default open in browser unless you specify the --no-view flag",
    default=True,
)
@click.option(
    "--batch-kwargs",
    default=None,
    help="Additional keyword arguments to be provided to get_batch when loading the data asset. Must be a valid JSON dictionary",
)
@mark.cli_as_deprecation(
    """<yellow>In the next major release:
  - `suite new` will create an empty suite and will no longer have the --empty flag
  - `suite new` will no longer have a --view/no-view flag. Data Docs will not be opened.
  - The current behavior of creating a demo suite will transition to the new command `suite demo` which can be used now.
  - We also suggest using the `suite scaffold` command for faster suite creation.
</yellow>"""
)
def suite_new(suite, directory, empty, jupyter, view, batch_kwargs):
    # TODO update docstring on next major release
    """
    Create a new Expectation Suite.

    Great Expectations will choose a couple of columns and generate expectations about them
    to demonstrate some examples of assertions you can make about your data.

    If you wish to skip the examples, add the `--empty` flag.
    """
    _suite_new(
        suite=suite,
        directory=directory,
        empty=empty,
        jupyter=jupyter,
        view=view,
        batch_kwargs=batch_kwargs,
        usage_event="cli.suite.new",
    )


def _suite_new(
    suite: str,
    directory: str,
    empty: bool,
    jupyter: bool,
    view: bool,
    batch_kwargs,
    usage_event: str,
) -> None:
    # TODO break this up into demo and new
    context = toolkit.load_data_context_with_error_handling(directory)

    datasource_name = None
    generator_name = None
    data_asset_name = None

    try:
        if batch_kwargs is not None:
            batch_kwargs = json.loads(batch_kwargs)

<<<<<<< HEAD
        success, suite_name = create_expectation_suite_impl(
            context,
            datasource_name=datasource_name,
            batch_kwargs_generator_name=generator_name,
            data_asset_name=data_asset_name,
=======
        success, suite_name = toolkit.create_expectation_suite(
            context,
            datasource_name=datasource_name,
            batch_kwargs_generator_name=generator_name,
            generator_asset=generator_asset,
>>>>>>> 5b820611
            batch_kwargs=batch_kwargs,
            expectation_suite_name=suite,
            additional_batch_kwargs={"limit": 1000},
            empty_suite=empty,
<<<<<<< HEAD
            show_intro_message=False,
=======
>>>>>>> 5b820611
            open_docs=view,
        )
        if success:
            cli_message(
                "A new Expectation suite '{}' was added to your project".format(
                    suite_name
                )
            )
            if empty:
                if jupyter:
                    cli_message(
                        """<green>Because you requested an empty suite, we'll open a notebook for you now to edit it!
If you wish to avoid this you can add the `--no-jupyter` flag.</green>\n\n"""
                    )
            _suite_edit(
                suite_name,
                datasource_name,
                directory,
                jupyter=jupyter,
                batch_kwargs=batch_kwargs,
                usage_event=usage_event,
            )
            send_usage_message(data_context=context, event=usage_event, success=True)
        else:
            send_usage_message(data_context=context, event=usage_event, success=False)
    except (
        ge_exceptions.DataContextError,
        ge_exceptions.ProfilerError,
        IOError,
        SQLAlchemyError,
    ) as e:
        cli_message("<red>{}</red>".format(e))
        send_usage_message(data_context=context, event=usage_event, success=False)
        sys.exit(1)
    except Exception as e:
        send_usage_message(data_context=context, event=usage_event, success=False)
        raise e


@suite.command(name="delete")
@click.argument("suite")
@click.option(
    "--directory",
    "-d",
    default=None,
    help="The project's great_expectations directory.",
)
@mark.cli_as_experimental
def suite_delete(suite, directory):
    """
    Delete an expectation suite from the expectation store.
    """
    usage_event = "cli.suite.delete"
    context = toolkit.load_data_context_with_error_handling(directory)
    suite_names = context.list_expectation_suite_names()
    if not suite_names:
        toolkit.exit_with_failure_message_and_stats(
            context,
            usage_event,
            "</red>No expectation suites found in the project.</red>",
        )

    if suite not in suite_names:
        toolkit.exit_with_failure_message_and_stats(
            context, usage_event, f"No expectation suite named {suite} found."
        )

    context.delete_expectation_suite(suite)
    cli_message(f"Deleted the expectation suite named: {suite}")
    send_usage_message(data_context=context, event=usage_event, success=True)


@suite.command(name="scaffold")
@click.argument("suite")
@click.option(
    "--directory",
    "-d",
    default=None,
    help="The project's great_expectations directory.",
)
@click.option(
    "--jupyter/--no-jupyter",
    is_flag=True,
    help="By default launch jupyter notebooks unless you specify the --no-jupyter flag",
    default=True,
)
@mark.cli_as_experimental
def suite_scaffold(suite, directory, jupyter):
    """Scaffold a new Expectation Suite."""
    _suite_scaffold(suite, directory, jupyter)


def _suite_scaffold(suite: str, directory: str, jupyter: bool) -> None:
    usage_event = "cli.suite.scaffold"
    suite_name = suite
    context = toolkit.load_data_context_with_error_handling(directory)
    notebook_filename = f"scaffold_{suite_name}.ipynb"
    notebook_path = _get_notebook_path(context, notebook_filename)

    if suite_name in context.list_expectation_suite_names():
        toolkit.tell_user_suite_exists(suite_name)
        if os.path.isfile(notebook_path):
            cli_message(
                f"  - If you wish to adjust your scaffolding, you can open this notebook with jupyter: `{notebook_path}` <red>(Please note that if you run that notebook, you will overwrite your existing suite.)</red>"
            )
        send_usage_message(data_context=context, event=usage_event, success=False)
        sys.exit(1)

    datasource = toolkit.select_datasource(context)
    if datasource is None:
        send_usage_message(data_context=context, event=usage_event, success=False)
        sys.exit(1)

    _suite = context.create_expectation_suite(suite_name)
    _, _, _, batch_kwargs = get_batch_kwargs(context, datasource_name=datasource.name)
    renderer = SuiteScaffoldNotebookRenderer(context, _suite, batch_kwargs)
    renderer.render_to_disk(notebook_path)

    if jupyter:
        toolkit.launch_jupyter_notebook(notebook_path)
    else:
        cli_message(
            f"To continue scaffolding this suite, run `jupyter notebook {notebook_path}`"
        )

    send_usage_message(data_context=context, event=usage_event, success=True)


@suite.command(name="list")
@click.option(
    "--directory",
    "-d",
    default=None,
    help="The project's great_expectations directory.",
)
def suite_list(directory):
    """Lists available Expectation Suites."""
    context = toolkit.load_data_context_with_error_handling(directory)

    try:
        suite_names = [
            " - <cyan>{}</cyan>".format(suite_name)
            for suite_name in context.list_expectation_suite_names()
        ]
        if len(suite_names) == 0:
            cli_message("No Expectation Suites found")
            send_usage_message(
                data_context=context, event="cli.suite.list", success=True
            )
            return
        elif len(suite_names) == 1:
            list_intro_string = "1 Expectation Suite found:"
        else:
            list_intro_string = "{} Expectation Suites found:".format(len(suite_names))

        cli_message_list(suite_names, list_intro_string)
        send_usage_message(data_context=context, event="cli.suite.list", success=True)
    except Exception as e:
        send_usage_message(data_context=context, event="cli.suite.list", success=False)
        raise e


def _get_notebook_path(context, notebook_name):
    return os.path.abspath(
        os.path.join(
            context.root_directory, context.GE_EDIT_NOTEBOOK_DIR, notebook_name
        )
    )<|MERGE_RESOLUTION|>--- conflicted
+++ resolved
@@ -172,11 +172,6 @@
                 ) = get_batch_kwargs(
                     context,
                     datasource_name=data_source.name,
-<<<<<<< HEAD
-                    batch_kwargs_generator_name=None,
-                    data_asset_name=None,
-=======
->>>>>>> 5b820611
                     additional_batch_kwargs=additional_batch_kwargs,
                 )
 
@@ -312,27 +307,15 @@
         if batch_kwargs is not None:
             batch_kwargs = json.loads(batch_kwargs)
 
-<<<<<<< HEAD
-        success, suite_name = create_expectation_suite_impl(
-            context,
-            datasource_name=datasource_name,
-            batch_kwargs_generator_name=generator_name,
-            data_asset_name=data_asset_name,
-=======
         success, suite_name = toolkit.create_expectation_suite(
             context,
             datasource_name=datasource_name,
             batch_kwargs_generator_name=generator_name,
             generator_asset=generator_asset,
->>>>>>> 5b820611
             batch_kwargs=batch_kwargs,
             expectation_suite_name=suite,
             additional_batch_kwargs={"limit": 1000},
             empty_suite=empty,
-<<<<<<< HEAD
-            show_intro_message=False,
-=======
->>>>>>> 5b820611
             open_docs=view,
         )
         if success:
