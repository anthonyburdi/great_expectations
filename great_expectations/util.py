import os

import pandas as pd
import json
import logging
import uuid
import errno

from six import string_types

import great_expectations.dataset as dataset
from great_expectations.data_context import DataContext

logger = logging.getLogger(__name__)


<<<<<<< HEAD
def _convert_to_dataset_class(df, dataset_class, expectation_suite=None, autoinspect_func=None):
=======
def _convert_to_dataset_class(df, dataset_class, expectations_config=None, profiler=None):
>>>>>>> f7996750
    """
    Convert a (pandas) dataframe to a great_expectations dataset, with (optional) expectation_suite
    """
    if expectation_suite is not None:
        # Create a dataset of the new class type, and manually initialize expectations according to the provided expectation suite
        new_df = dataset_class.from_dataset(df)
        new_df._initialize_expectations(expectation_suite)
    else:
        # Instantiate the new Dataset with default expectations
        new_df = dataset_class.from_dataset(df)
        if profiler is not None:
            new_df.profile(profiler)

    return new_df


def read_csv(
    filename,
    dataset_class=dataset.pandas_dataset.PandasDataset,
<<<<<<< HEAD
    expectation_suite=None,
    autoinspect_func=None,
=======
    expectations_config=None,
    profiler=None,
>>>>>>> f7996750
    *args, **kwargs
):
    df = pd.read_csv(filename, *args, **kwargs)
    df = _convert_to_dataset_class(
<<<<<<< HEAD
        df, dataset_class, expectation_suite, autoinspect_func)
=======
        df, dataset_class, expectations_config, profiler)
>>>>>>> f7996750
    return df


def read_json(
    filename,
    dataset_class=dataset.pandas_dataset.PandasDataset,
    expectation_suite=None,
    accessor_func=None,
    profiler=None,
    *args, **kwargs
):
    if accessor_func != None:
        json_obj = json.load(open(filename, 'rb'))
        json_obj = accessor_func(json_obj)
        df = pd.read_json(json.dumps(json_obj), *args, **kwargs)

    else:
        df = pd.read_json(filename, *args, **kwargs)

    df = _convert_to_dataset_class(
<<<<<<< HEAD
        df, dataset_class, expectation_suite, autoinspect_func)
=======
        df, dataset_class, expectations_config, profiler)
>>>>>>> f7996750
    return df


def read_excel(
    filename,
    dataset_class=dataset.pandas_dataset.PandasDataset,
<<<<<<< HEAD
    expectation_suite=None,
    autoinspect_func=None,
=======
    expectations_config=None,
    profiler=None,
>>>>>>> f7996750
    *args, **kwargs
):
    """Read a file using Pandas read_excel and return a great_expectations dataset.

    Args:
        filename (string): path to file to read
        dataset_class (Dataset class): class to which to convert resulting Pandas df
        expectation_suite (string): path to great_expectations expectation suite file

    Returns:
        great_expectations dataset or ordered dict of great_expectations datasets,
        if multiple worksheets are imported
    """
    df = pd.read_excel(filename, *args, **kwargs)
    if isinstance(df, dict):
        for key in df:
            df[key] = _convert_to_dataset_class(
<<<<<<< HEAD
                df[key], dataset_class, expectation_suite, autoinspect_func)
    else:
        df = _convert_to_dataset_class(
            df, dataset_class, expectation_suite, autoinspect_func)
=======
                df[key], dataset_class, expectations_config, profiler)
    else:
        df = _convert_to_dataset_class(
            df, dataset_class, expectations_config, profiler)
>>>>>>> f7996750
    return df


def read_table(
    filename,
    dataset_class=dataset.pandas_dataset.PandasDataset,
<<<<<<< HEAD
    expectation_suite=None,
    autoinspect_func=None,
=======
    expectations_config=None,
    profiler=None,
>>>>>>> f7996750
    *args, **kwargs
):
    """Read a file using Pandas read_table and return a great_expectations dataset.

    Args:
        filename (string): path to file to read
        dataset_class (Dataset class): class to which to convert resulting Pandas df
        expectation_suite (string): path to great_expectations expectation suite file

    Returns:
        great_expectations dataset
    """
    df = pd.read_table(filename, *args, **kwargs)
    df = _convert_to_dataset_class(
<<<<<<< HEAD
        df, dataset_class, expectation_suite, autoinspect_func)
=======
        df, dataset_class, expectations_config, profiler)
>>>>>>> f7996750
    return df


def read_parquet(
    filename,
    dataset_class=dataset.pandas_dataset.PandasDataset,
<<<<<<< HEAD
    expectation_suite=None,
    autoinspect_func=None,
=======
    expectations_config=None,
    profiler=None,
>>>>>>> f7996750
    *args, **kwargs
):
    """Read a file using Pandas read_parquet and return a great_expectations dataset.

    Args:
        filename (string): path to file to read
        dataset_class (Dataset class): class to which to convert resulting Pandas df
        expectation_suite (string): path to great_expectations expectation suite file

    Returns:
        great_expectations dataset
    """
    df = pd.read_parquet(filename, *args, **kwargs)
    df = _convert_to_dataset_class(
<<<<<<< HEAD
        df, dataset_class, expectation_suite, autoinspect_func)
=======
        df, dataset_class, expectations_config, profiler)
>>>>>>> f7996750
    return df


def from_pandas(pandas_df,
                dataset_class=dataset.pandas_dataset.PandasDataset,
<<<<<<< HEAD
                expectation_suite=None,
                autoinspect_func=None
=======
                expectations_config=None,
                profiler=None
>>>>>>> f7996750
                ):
    """Read a Pandas data frame and return a great_expectations dataset.

    Args:
        pandas_df (Pandas df): Pandas data frame
        dataset_class (Dataset class) = dataset.pandas_dataset.PandasDataset:
            class to which to convert resulting Pandas df
<<<<<<< HEAD
        expectation_suite (string) = None: path to great_expectations expectation suite file
        autoinspect_func (function) = None: The autoinspection function that should 
            be run on the dataset to establish baseline expectations.
=======
        expectations_config (string) = None: path to great_expectations config file
        profiler (profiler class) = None: The profiler that should 
            be run on the dataset to establish a baseline expectation suite.
>>>>>>> f7996750

    Returns:
        great_expectations dataset
    """
    return _convert_to_dataset_class(
        pandas_df,
        dataset_class,
<<<<<<< HEAD
        expectation_suite,
        autoinspect_func
=======
        expectations_config,
        profiler
>>>>>>> f7996750
    )


def validate(data_asset, expectation_suite=None, data_asset_name=None, data_context=None, data_asset_type=None, *args, **kwargs):
    """Validate the provided data asset using the provided expectation suite"""
    if expectation_suite is None and data_context is None:
        raise ValueError(
            "Either an expectation suite or a DataContext is required for validation.")

    if expectation_suite is None:
        logger.info("Using expectation suite from DataContext.")
        # Allow data_context to be a string, and try loading it from path in that case
        if isinstance(data_context, string_types):
            data_context = DataContext(data_context)                
        expectation_suite = data_context.get_expectation_suite(data_asset_name)
    else:
        if data_asset_name in expectation_suite:
            logger.info("Using expectation suite with name %s" %
                        expectation_suite["data_asset_name"])
        else:
            logger.info("Using expectation suite with no data_asset_name")

    # If the object is already a Dataset type, then this is purely a convenience method
    # and no conversion is needed
    if isinstance(data_asset, dataset.Dataset) and data_asset_type is None:
        return data_asset.validate(expectation_suite=expectation_suite, data_context=data_context, *args, **kwargs)
    elif data_asset_type is None:
        # Guess the GE data_asset_type based on the type of the data_asset
        if isinstance(data_asset, pd.DataFrame):
            data_asset_type = dataset.PandasDataset
        # Add other data_asset_type conditions here as needed

    # Otherwise, we will convert for the user to a subclass of the
    # existing class to enable new expectations, but only for datasets
    if not isinstance(data_asset, (dataset.Dataset, pd.DataFrame)):
        raise ValueError(
            "The validate util method only supports dataset validations, including custom subclasses. For other data asset types, use the object's own validate method.")

    if not issubclass(type(data_asset), data_asset_type):
        if isinstance(data_asset, (pd.DataFrame)) and issubclass(data_asset_type, dataset.PandasDataset):
            pass  # This is a special type of allowed coercion
        else:
            raise ValueError(
                "The validate util method only supports validation for subtypes of the provided data_asset_type.")

    data_asset_ = _convert_to_dataset_class(
        data_asset, data_asset_type, expectation_suite)
    return data_asset_.validate(*args, data_context=data_context, **kwargs)


class DotDict(dict):
    """dot.notation access to dictionary attributes"""

    def __getattr__(self, attr):
        return self.get(attr)
    __setattr__ = dict.__setitem__
    __delattr__ = dict.__delitem__

    def __dir__(self):
        return self.keys()<|MERGE_RESOLUTION|>--- conflicted
+++ resolved
@@ -14,11 +14,7 @@
 logger = logging.getLogger(__name__)
 
 
-<<<<<<< HEAD
-def _convert_to_dataset_class(df, dataset_class, expectation_suite=None, autoinspect_func=None):
-=======
-def _convert_to_dataset_class(df, dataset_class, expectations_config=None, profiler=None):
->>>>>>> f7996750
+def _convert_to_dataset_class(df, dataset_class, expectation_suite=None, profiler=None):
     """
     Convert a (pandas) dataframe to a great_expectations dataset, with (optional) expectation_suite
     """
@@ -38,22 +34,13 @@
 def read_csv(
     filename,
     dataset_class=dataset.pandas_dataset.PandasDataset,
-<<<<<<< HEAD
-    expectation_suite=None,
-    autoinspect_func=None,
-=======
-    expectations_config=None,
-    profiler=None,
->>>>>>> f7996750
+    expectation_suite=None,
+    profiler=None,
     *args, **kwargs
 ):
     df = pd.read_csv(filename, *args, **kwargs)
     df = _convert_to_dataset_class(
-<<<<<<< HEAD
-        df, dataset_class, expectation_suite, autoinspect_func)
-=======
-        df, dataset_class, expectations_config, profiler)
->>>>>>> f7996750
+        df, dataset_class, expectation_suite, profiler)
     return df
 
 
@@ -74,24 +61,15 @@
         df = pd.read_json(filename, *args, **kwargs)
 
     df = _convert_to_dataset_class(
-<<<<<<< HEAD
-        df, dataset_class, expectation_suite, autoinspect_func)
-=======
-        df, dataset_class, expectations_config, profiler)
->>>>>>> f7996750
+        df, dataset_class, expectation_suite, profiler)
     return df
 
 
 def read_excel(
     filename,
     dataset_class=dataset.pandas_dataset.PandasDataset,
-<<<<<<< HEAD
-    expectation_suite=None,
-    autoinspect_func=None,
-=======
-    expectations_config=None,
-    profiler=None,
->>>>>>> f7996750
+    expectation_suite=None,
+    profiler=None,
     *args, **kwargs
 ):
     """Read a file using Pandas read_excel and return a great_expectations dataset.
@@ -109,30 +87,18 @@
     if isinstance(df, dict):
         for key in df:
             df[key] = _convert_to_dataset_class(
-<<<<<<< HEAD
-                df[key], dataset_class, expectation_suite, autoinspect_func)
+                df[key], dataset_class, expectation_suite, profiler)
     else:
         df = _convert_to_dataset_class(
-            df, dataset_class, expectation_suite, autoinspect_func)
-=======
-                df[key], dataset_class, expectations_config, profiler)
-    else:
-        df = _convert_to_dataset_class(
-            df, dataset_class, expectations_config, profiler)
->>>>>>> f7996750
+            df, dataset_class, expectation_suite, profiler)
     return df
 
 
 def read_table(
     filename,
     dataset_class=dataset.pandas_dataset.PandasDataset,
-<<<<<<< HEAD
-    expectation_suite=None,
-    autoinspect_func=None,
-=======
-    expectations_config=None,
-    profiler=None,
->>>>>>> f7996750
+    expectation_suite=None,
+    profiler=None,
     *args, **kwargs
 ):
     """Read a file using Pandas read_table and return a great_expectations dataset.
@@ -147,24 +113,15 @@
     """
     df = pd.read_table(filename, *args, **kwargs)
     df = _convert_to_dataset_class(
-<<<<<<< HEAD
-        df, dataset_class, expectation_suite, autoinspect_func)
-=======
-        df, dataset_class, expectations_config, profiler)
->>>>>>> f7996750
+        df, dataset_class, expectation_suite, profiler)
     return df
 
 
 def read_parquet(
     filename,
     dataset_class=dataset.pandas_dataset.PandasDataset,
-<<<<<<< HEAD
-    expectation_suite=None,
-    autoinspect_func=None,
-=======
-    expectations_config=None,
-    profiler=None,
->>>>>>> f7996750
+    expectation_suite=None,
+    profiler=None,
     *args, **kwargs
 ):
     """Read a file using Pandas read_parquet and return a great_expectations dataset.
@@ -179,23 +136,14 @@
     """
     df = pd.read_parquet(filename, *args, **kwargs)
     df = _convert_to_dataset_class(
-<<<<<<< HEAD
-        df, dataset_class, expectation_suite, autoinspect_func)
-=======
-        df, dataset_class, expectations_config, profiler)
->>>>>>> f7996750
+        df, dataset_class, expectation_suite, profiler)
     return df
 
 
 def from_pandas(pandas_df,
                 dataset_class=dataset.pandas_dataset.PandasDataset,
-<<<<<<< HEAD
                 expectation_suite=None,
-                autoinspect_func=None
-=======
-                expectations_config=None,
                 profiler=None
->>>>>>> f7996750
                 ):
     """Read a Pandas data frame and return a great_expectations dataset.
 
@@ -203,15 +151,9 @@
         pandas_df (Pandas df): Pandas data frame
         dataset_class (Dataset class) = dataset.pandas_dataset.PandasDataset:
             class to which to convert resulting Pandas df
-<<<<<<< HEAD
         expectation_suite (string) = None: path to great_expectations expectation suite file
-        autoinspect_func (function) = None: The autoinspection function that should 
-            be run on the dataset to establish baseline expectations.
-=======
-        expectations_config (string) = None: path to great_expectations config file
         profiler (profiler class) = None: The profiler that should 
             be run on the dataset to establish a baseline expectation suite.
->>>>>>> f7996750
 
     Returns:
         great_expectations dataset
@@ -219,13 +161,8 @@
     return _convert_to_dataset_class(
         pandas_df,
         dataset_class,
-<<<<<<< HEAD
         expectation_suite,
-        autoinspect_func
-=======
-        expectations_config,
         profiler
->>>>>>> f7996750
     )
 
 
