--- conflicted
+++ resolved
@@ -12,14 +12,10 @@
     def __init__(self, *args, **kwargs):
         super(PandasDataSet, self).__init__(*args, **kwargs)
 
-
     ### Expectation methods ###
 
-
     @DataSet.column_expectation
     def expect_column_to_exist(self, column, suppress_exceptions=False):
-        """
-        """
 
         if suppress_exceptions:
             column in self
@@ -29,14 +25,9 @@
             }
 
 
-<<<<<<< HEAD
-=======
     @DataSet.column_expectation
     def expect_table_row_count_to_be_between(self, min_value, max_value,suppress_exceptions=False):
-        """
-        docstring
-        should we count null values?
-        """
+
         outcome = False
         if self.shape[0] >= min_value and self.shape[0] <= max_value:
             outcome = True
@@ -54,9 +45,7 @@
 
     @DataSet.column_expectation
     def expect_table_row_count_to_equal(self, value, suppress_exceptions=False):
-        """
-        docstring
-        """
+
         outcome = False
         if self.shape[0] == value:
             outcome = True
@@ -72,49 +61,9 @@
         }
 
 
->>>>>>> 1d3889a2
-    @DataSet.column_expectation
-    def expect_table_row_count_to_be_between(self, min_value, max_value,suppress_exceptions=False):
-        """
-        """
-        outcome = False
-        if self.shape[0] >= min_value and self.shape[0] <= max_value:
-            outcome = True
-
-        if suppress_exceptions:
-            exceptions = None
-        else:
-            exceptions = self.shape[0]
-
-        return {
-            'success':outcome,
-            'true_row_count':exceptions
-        }
-
-
-    @DataSet.column_expectation
-    def expect_table_row_count_to_equal(self, value, suppress_exceptions=False):
-        """
-        """
-        outcome = False
-        if self.shape[0] == value:
-            outcome = True
-
-        if suppress_exceptions:
-            exceptions = None
-        else:
-            exceptions = self.shape[0]
-
-        return {
-            'success':outcome,
-            'true_row_count':self.shape[0]
-        }
-
-
     @DataSet.column_expectation
     def expect_column_values_to_be_unique(self, column, mostly=None, suppress_exceptions=False):
-        """
-        """
+
         not_null = self[column].notnull()
         not_null_values = self[not_null][column]
         unique_not_null_values = set(not_null_values)
@@ -149,8 +98,6 @@
 
     @DataSet.column_expectation
     def expect_column_values_to_not_be_null(self, column, mostly=None, suppress_exceptions=False):
-        """
-        """
 
         not_null = self[column].notnull()
         null_count = (not_null==False).sum()
@@ -175,8 +122,7 @@
 
     @DataSet.column_expectation
     def expect_column_values_to_be_null(self, column, mostly=None, suppress_exceptions=False):
-        """
-        """
+
         null = self[column].isnull()
         not_null = self[column].notnull()
         null_values = self[null][column]
@@ -203,13 +149,7 @@
 
     @DataSet.column_expectation
     def expect_column_values_to_be_of_type(self, column, dtype, mostly=None, suppress_exceptions=False):
-        """
-<<<<<<< HEAD
-=======
-        NOT STABLE
-        docstring
->>>>>>> 1d3889a2
-        """
+
         raise NotImplementedError("This method is under development.")
         #dtype_dict = {np.dtype("float64"):"double precision",np.dtype("O"):"text",np.dtype("bool"):"boolean",np.dtype("int64"):"integer"}
         #not_null = self[col].notnull()
@@ -234,8 +174,7 @@
 
     @DataSet.column_expectation
     def expect_column_values_to_be_in_set(self, column, values_set, mostly=None, suppress_exceptions=False):
-        """
-        """
+
         not_null = self[column].notnull()
         not_null_values = self[not_null][column]
 
@@ -277,12 +216,7 @@
 
     @DataSet.column_expectation
     def expect_column_values_to_not_be_in_set(self, column, values_set, mostly=None, suppress_exceptions=False):
-        """
-<<<<<<< HEAD
-=======
-        docstring
->>>>>>> 1d3889a2
-        """
+
         not_null = self[column].notnull()
         not_null_values = self[not_null][column]
         result = not_null_values.isin(values_set)
@@ -291,7 +225,6 @@
             exceptions = None
         else:
             exceptions = list(not_null_values[result])
-<<<<<<< HEAD
 
         if mostly:
             # prevent division by zero
@@ -316,8 +249,7 @@
 
     @DataSet.column_expectation
     def expect_column_values_to_be_between(self, column, min_value, max_value, mostly=None, suppress_exceptions=False):
-        """
-        """
+
         not_null = self[column].notnull()
         not_null_values = self[not_null][column]
         result = (not_null_values >= min_value) & (not_null_values <= max_value)
@@ -344,86 +276,116 @@
         else:
             return {
                 'success':result.all(),
-=======
-
-        if mostly:
-            # prevent division by zero
+                'exception_list':exceptions
+            }
+
+
+    @DataSet.column_expectation
+    def expect_column_value_lengths_to_be_between(self, column, min_value, max_value, mostly=None, suppress_exceptions=False):
+
+        not_null = self[column].notnull()
+        not_null_values = self[column][not_null]
+        not_null_value_lengths = not_null_values.map(lambda x: len(x))
+
+        if min_value != None and max_value != None:
+            outcome = (not_null_value_lengths >= min_value) & (not_null_value_lengths <= max_value)
+
+        elif min_value == None:
+            outcome = not_null_value_lengths < max_value
+
+        elif max_value == None:
+            outcome = not_null_value_lengths > min_value
+
+        else:
+            raise ValueError("Undefined interval: min_value and max_value are both None")
+
+        if suppress_exceptions:
+            exceptions = None
+        else:
+            exceptions = list(not_null_values[~outcome])
+
+        if mostly:
+            # prevent divide by zero error
+            if len(not_null_values) == 0:
+                return {
+                    'success' : True,
+                    'exception_list' : exceptions
+                }
+
+            percent_true = float(sum(outcome))/len(outcome)
+            
+            return {
+                'success' : (percent_true >= mostly),
+                'exception_list' : exceptions
+            }
+
+        else:
+            return {
+                'success' : outcome.all(),
+                'exception_list' : exceptions
+            }
+
+
+    @DataSet.column_expectation
+    def expect_column_values_to_match_regex(self, column, regex, mostly=None, suppress_exceptions=False):
+
+        not_null = self[column].notnull()
+        not_null_values = self[not_null][column]
+
+        if len(not_null_values) == 0:
+            # print 'Warning: All values are null'
+            return {
+                'success':True,
+                'exception_list':[]
+            }
+
+        matches = not_null_values.map(lambda x: re.findall(regex, str(x)) != [])
+
+        if suppress_exceptions:
+            exceptions = None
+        else:
+            exceptions = list(not_null_values[matches==False])
+
+        if mostly:
+            #Prevent division-by-zero errors
             if len(not_null_values) == 0:
                 return {
                     'success':True,
                     'exception_list':exceptions
                 }
 
-            percent_not_in_set = 1 - (float(result.sum())/len(not_null_values))
-            return {
-                'success':(percent_not_in_set >= mostly),
-                'exception_list':exceptions
-            }
-
-        else:
-            return {
-                'success':(~result).all(),
->>>>>>> 1d3889a2
-                'exception_list':exceptions
-            }
-
-
-    @DataSet.column_expectation
-<<<<<<< HEAD
-    def expect_column_value_lengths_to_be_between(self, column, min_value, max_value, mostly=None, suppress_exceptions=False):
-=======
-    def expect_column_values_to_be_between(self, column, min_value, max_value, mostly=None, suppress_exceptions=False):
->>>>>>> 1d3889a2
-        """
-        """
-        not_null = self[column].notnull()
-<<<<<<< HEAD
-        not_null_values = self[column][not_null]
-        not_null_value_lengths = not_null_values.map(lambda x: len(x))
-
-        if min_value != None and max_value != None:
-            outcome = (not_null_value_lengths >= min_value) & (not_null_value_lengths <= max_value)
-
-        elif min_value == None:
-            outcome = not_null_value_lengths < max_value
-
-        elif max_value == None:
-            outcome = not_null_value_lengths > min_value
-
-        else:
-            raise ValueError("Undefined interval: min_value and max_value are both None")
-=======
-        not_null_values = self[not_null][column]
-        result = (not_null_values >= min_value) & (not_null_values <= max_value)
->>>>>>> 1d3889a2
-
-        if suppress_exceptions:
-            exceptions = None
-        else:
-<<<<<<< HEAD
-            exceptions = list(not_null_values[~outcome])
-
-        if mostly:
-            # prevent divide by zero error
-            if len(not_null_values) == 0:
-                return {
-                    'success' : True,
-                    'exception_list' : exceptions
-                }
-
-            percent_true = float(sum(outcome))/len(outcome)
-            
-            return {
-                'success' : (percent_true >= mostly),
-                'exception_list' : exceptions
-            }
-
-        else:
-            return {
-                'success' : outcome.all(),
-                'exception_list' : exceptions
-=======
-            exceptions = list(not_null_values[result==False])
+            percent_matching = float(matches.sum())/len(not_null_values)
+            return {
+                "success" : percent_matching >= mostly,
+                "exception_list" : exceptions
+            }
+        else:
+            return {
+                "success" : matches.all(),
+                "exception_list" : exceptions
+            }
+
+
+    @DataSet.column_expectation
+    def expect_column_values_to_not_match_regex(self, column, regex, mostly=None, suppress_exceptions=False):
+
+        not_null = self[column].notnull()
+        not_null_values = self[not_null][column]
+
+        if len(not_null_values) == 0:
+            # print 'Warning: All values are null'
+            return {
+                'success':True,
+                'exception_list':[]
+            }
+
+        matches = not_null_values.map(lambda x: re.findall(regex, str(x)) != [])
+        does_not_match = not_null_values.map(lambda x: re.findall(regex, str(x)) == [])
+
+        if suppress_exceptions:
+            exceptions = None
+        else:
+            exceptions = list(not_null_values[matches==True])
 
         if mostly:
             #Prevent division-by-zero errors
@@ -433,142 +395,6 @@
                     'exception_list':exceptions
                 }
 
-            percent_true = float(result.sum())/len(not_null_values)
-            return {
-                'success':(percent_true >= mostly),
-                'exception_list':exceptions
-            }
-        
-        else:
-            return {
-                'success':result.all(),
-                'exception_list':exceptions
->>>>>>> 1d3889a2
-            }
-
-
-    @DataSet.column_expectation
-<<<<<<< HEAD
-=======
-    def expect_column_value_lengths_to_be_between(self, column, min_value, max_value, mostly=None, suppress_exceptions=False):
-        """
-        docstring
-        """
-        not_null = self[column].notnull()
-        not_null_values = self[column][not_null]
-        not_null_value_lengths = not_null_values.map(lambda x: len(x))
-
-        if min_value != None and max_value != None:
-            outcome = (not_null_value_lengths >= min_value) & (not_null_value_lengths <= max_value)
-
-        elif min_value == None:
-            outcome = not_null_value_lengths < max_value
-
-        elif max_value == None:
-            outcome = not_null_value_lengths > min_value
-
-        else:
-            raise ValueError("Undefined interval: min_value and max_value are both None")
-
-        if suppress_exceptions:
-            exceptions = None
-        else:
-            exceptions = list(not_null_values[~outcome])
-
-        if mostly:
-            # prevent divide by zero error
-            if len(not_null_values) == 0:
-                return {
-                    'success' : True,
-                    'exception_list' : exceptions
-                }
-
-            percent_true = float(sum(outcome))/len(outcome)
-            
-            return {
-                'success' : (percent_true >= mostly),
-                'exception_list' : exceptions
-            }
-
-        else:
-            return {
-                'success' : outcome.all(),
-                'exception_list' : exceptions
-            }
-
-
-    @DataSet.column_expectation
->>>>>>> 1d3889a2
-    def expect_column_values_to_match_regex(self, column, regex, mostly=None, suppress_exceptions=False):
-        """
-        """
-        not_null = self[column].notnull()
-        not_null_values = self[not_null][column]
-
-        if len(not_null_values) == 0:
-            # print 'Warning: All values are null'
-            return {
-                'success':True,
-                'exception_list':[]
-            }
-
-        matches = not_null_values.map(lambda x: re.findall(regex, str(x)) != [])
-
-        if suppress_exceptions:
-            exceptions = None
-        else:
-            exceptions = list(not_null_values[matches==False])
-
-        if mostly:
-            #Prevent division-by-zero errors
-            if len(not_null_values) == 0:
-                return {
-                    'success':True,
-                    'exception_list':exceptions
-                }
-
-            percent_matching = float(matches.sum())/len(not_null_values)
-            return {
-                "success" : percent_matching >= mostly,
-                "exception_list" : exceptions
-            }
-        else:
-            return {
-                "success" : matches.all(),
-                "exception_list" : exceptions
-            }
-
-
-    @DataSet.column_expectation
-    def expect_column_values_to_not_match_regex(self, column, regex, mostly=None, suppress_exceptions=False):
-        """
-        """
-        not_null = self[column].notnull()
-        not_null_values = self[not_null][column]
-
-        if len(not_null_values) == 0:
-            # print 'Warning: All values are null'
-            return {
-                'success':True,
-                'exception_list':[]
-            }
-
-        matches = not_null_values.map(lambda x: re.findall(regex, str(x)) != [])
-        does_not_match = not_null_values.map(lambda x: re.findall(regex, str(x)) == [])
-
-        if suppress_exceptions:
-            exceptions = None
-        else:
-            exceptions = list(not_null_values[matches==True])
-
-        if mostly:
-            #Prevent division-by-zero errors
-            if len(not_null_values) == 0:
-                return {
-                    'success':True,
-                    'exception_list':exceptions
-                }
-
             percent_matching = float(does_not_match.sum())/len(not_null_values)
             return {
                 'success':(percent_matching >= mostly),
@@ -583,14 +409,7 @@
 
     @DataSet.column_expectation
     def expect_column_values_to_match_regex_list(self, column, regex_list, mostly=None, suppress_exceptions=False):
-        """
-<<<<<<< HEAD
-=======
-        NOT STABLE
-        docstring
-        define test function first
->>>>>>> 1d3889a2
-        """
+
         outcome = list()
         exceptions = dict()
         for r in regex_list:
@@ -622,24 +441,6 @@
 
     @DataSet.column_expectation
     def expect_column_values_to_match_strftime_format(self, column, format, mostly=None, suppress_exceptions=False):
-        """
-<<<<<<< HEAD
-=======
-        Expect values in this column to match the user-provided datetime format.
-        WARNING: Note that strftime formats are not universally portable across implementations.
-        For example, the %z directive may not be implemented before python 3.2.
-
-        Args:
-            col (string): The column name
-            format (string): The format string against which values should be validated
-            mostly (float): The proportion of values that must match the condition for success to be true.
-            suppress_exceptions: Only return a boolean success value, not a dictionary with other results.
-
-        Returns:
-            By default: a dict containing "success" and "result" (an empty dictionary)
-            On suppress_exceptions=True: a boolean success value only
->>>>>>> 1d3889a2
-        """
 
         if (not (column in self)):
             raise LookupError("The specified column does not exist.")
@@ -692,8 +493,7 @@
 
     @DataSet.column_expectation
     def expect_column_values_to_be_dateutil_parseable(self, column, mostly=None, suppress_exceptions=False):
-        """
-        """
+
         def is_parseable(val):
             try:
                 parser().parse(val)
@@ -734,8 +534,7 @@
 
     @DataSet.column_expectation
     def expect_column_values_to_be_valid_json(self, column, suppress_exceptions=False):
-        """
-        """
+
         def is_json(val):
             try:
                 json.loads(str(val))
@@ -759,20 +558,13 @@
 
 
     @DataSet.column_expectation
-<<<<<<< HEAD
-    def expect_column_mean_to_be_between(self, column, min_value, max_value):
-        """
-=======
     def expect_column_values_to_match_json_schema(self):
         raise NotImplementedError("Under development")
 
 
     @DataSet.column_expectation
     def expect_column_mean_to_be_between(self, column, min_value, max_value):
-        """
-        docstring
->>>>>>> 1d3889a2
-        """
+
         dtype = self[column].dtype
         not_null = self[column].notnull()
         not_null_values = self[not_null][column]
@@ -780,35 +572,23 @@
             result = (not_null_values.mean() >= min_value) and (not_null_values.mean() <= max_value)
             return {
                 'success' : result,
-<<<<<<< HEAD
-                'true_mean' : not_null_values.mean()
-=======
                 'exception_list' : not_null_values.mean()
->>>>>>> 1d3889a2
             }
         except:
             return {
                 'success' : False,
-<<<<<<< HEAD
-                'true_mean' : None
-=======
                 'exception_list' : None
->>>>>>> 1d3889a2
-            }
-
-
-    @DataSet.column_expectation
-<<<<<<< HEAD
-=======
+            }
+
+
+    @DataSet.column_expectation
     def expect_column_median_to_be_between(self):
         raise NotImplementedError("Under Development")
 
 
     @DataSet.column_expectation
->>>>>>> 1d3889a2
     def expect_column_stdev_to_be_between(self, column, min_value, max_value, suppress_exceptions=False):
-        """
-        """
+
         outcome = False
         if self[column].std() >= min_value and self[column].std() <= max_value:
             outcome = True
@@ -826,8 +606,7 @@
 
     @DataSet.column_expectation
     def expect_two_column_values_to_be_subsets(self, column_1, column_2, mostly=None, suppress_exceptions=False):
-        """
-        """
+
         C1 = set(self[column_1])
         C2 = set(self[column_2])
 
@@ -855,102 +634,5 @@
 
     @DataSet.column_expectation
     def expect_two_column_values_to_be_many_to_one(self, column_1, column_2, mostly=None, suppress_exceptions=False):
-        """
-        """
         raise NotImplementedError("Expectation is not yet implemented")
 
-
-<<<<<<< HEAD
-=======
-    #!!! Deprecated
-    # @DataSet.column_expectation
-    # def expect_column_values_to_be_equal_across_columns(self, column_1, column_2, suppress_exceptions=False):
-    #     """
-    #     docstring
-    #     """
-    #     result = self[column_1] == self[column_2]
-
-    #     if suppress_exceptions:
-    #         exceptions = None
-    #     else:
-    #         exceptions = self[[column_1, column_2]][~result]
-
-    #     return {
-    #         'success': result.all(),
-    #         'exception_list': exceptions
-    #     }
-
-
-    #!!! Deprecated
-    # @DataSet.column_expectation
-    # def expect_values_to_be_equal_across_columns(self, column, regex, mostly=None, suppress_exceptions=False):
-    #     """
-    #     """
-    #     not_null = self[column].notnull()
-    #     not_null_values = self[not_null][column]
-
-    #     if len(not_null_values) == 0:
-    #         # print 'Warning: All values are null'
-    #         return (True, [])
-
-    #     matches = not_null_values.map(lambda x: re.findall(regex, str(x)) != [])
-
-    #     if suppress_exceptions:
-    #         exceptions = None
-    #     else:
-    #         exceptions = list(not_null_values[matches==False])
-
-    #     if mostly:
-    #         #Prevent division-by-zero errors
-    #         if len(not_null_values) == 0:
-    #             return {
-    #                 'success' : True,
-    #                 'exception_list' : exceptions
-    #             }
-
-    #         percent_matching = float(matches.sum())/len(not_null_values)
-    #         return {
-    #             'success' : (percent_matching >= mostly),
-    #             'exception_list' : exceptions
-    #         }
-    #     else:
-    #         return {
-    #             'success' : matches.all(),
-    #             'exception_list' : exceptions
-    #         }
-
-    #!!! Deprecated
-    # @DataSet.column_expectation
-    # def expect_column_value_lengths_to_be_less_than_or_equal_to(self, column, length, suppress_exceptions=False):
-    #     """
-    #     DEPRECATED: see expect_column_value_lengths_to_be_between
-    #     col: the name of the column
-    #     N: (int) the value to compare with the column values
-
-    #     Should this compare the number of digits in an integer or float or just compare directly to N?
-    #     """
-    #     not_null = self[column].notnull()
-    #     not_null_values = self[not_null][column]
-
-    #     #result = not_null_values.map(lambda x: len(str(x)) <= N)
-
-    #     dtype = self[column].dtype
-    #     # case that dtype is a numpy int or a float
-    #     if dtype in set([np.dtype('float64'), np.dtype('int64'), int, float]):
-    #         result = not_null_values < length
-    #     else:
-    #         try:
-    #             result = not_null_values.map(lambda x: len(str(x)) <= length)
-    #         except:
-    #             raise TypeError("PandasDataSet.expect_column_value_lengths_to_be_less_than_or_equal_to cannot handle columns with dtype %s" % str(dtype), )
-
-    #     if suppress_exceptions:
-    #         exceptions = None
-    #     else:
-    #         exceptions = list(not_null_values[result==False])
-
-    #     return {
-    #         'success' : result.all(),
-    #         'exception_list' : exceptions
-    #     }
->>>>>>> 1d3889a2
