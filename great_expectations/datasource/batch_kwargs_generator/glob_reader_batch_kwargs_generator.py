import datetime
import glob
import logging
<<<<<<< HEAD
import warnings
=======
import os
import re
>>>>>>> 5b820611

from great_expectations.datasource.batch_kwargs_generator.batch_kwargs_generator import (
    BatchKwargsGenerator,
)
from great_expectations.datasource.types import PathBatchKwargs
from great_expectations.exceptions import BatchKwargsError

logger = logging.getLogger(__name__)


class GlobReaderBatchKwargsGenerator(BatchKwargsGenerator):
    r"""GlobReaderBatchKwargsGenerator processes files in a directory according to glob patterns to produce batches of data.

    A more interesting asset_glob might look like the following::

        daily_logs:
          glob: daily_logs/*.csv
          partition_regex: daily_logs/((19|20)\d\d[- /.](0[1-9]|1[012])[- /.](0[1-9]|[12][0-9]|3[01]))_(.*)\.csv


    The "glob" key ensures that every csv file in the daily_logs directory is considered a batch for this data asset.
    The "partition_regex" key ensures that files whose basename begins with a date (with components hyphen, space,
    forward slash, period, or null separated) will be identified by a partition_id equal to just the date portion of
    their name.

    A fully configured GlobReaderBatchKwargsGenerator in yml might look like the following::

        my_datasource:
          class_name: PandasDatasource
          batch_kwargs_generators:
            my_generator:
              class_name: GlobReaderBatchKwargsGenerator
              base_directory: /var/log
              reader_options:
                sep: %
                header: 0
              reader_method: csv
              asset_globs:
                wifi_logs:
                  glob: wifi*.log
                  partition_regex: wifi-((0[1-9]|1[012])-(0[1-9]|[12][0-9]|3[01])-20\d\d).*\.log
                  reader_method: csv
    """
    recognized_batch_parameters = {"data_asset_name", "reader_method", "reader_options", "limit"}

    def __init__(
        self,
        name="default",
        datasource=None,
        base_directory="/data",
        reader_options=None,
        asset_globs=None,
        reader_method=None,
    ):
        logger.debug("Constructing GlobReaderBatchKwargsGenerator {!r}".format(name))
        super(GlobReaderBatchKwargsGenerator, self).__init__(
            name, datasource=datasource
        )
        if reader_options is None:
            reader_options = {}

        if asset_globs is None:
            asset_globs = {
                "default": {
                    "glob": "*",
                    "partition_regex": r"^((19|20)\d\d[- /.]?(0[1-9]|1[012])[- /.]?(0[1-9]|[12][0-9]|3[01])_(.*))\.csv",
                    "match_group_id": 1,
                    "reader_method": "read_csv",
                }
            }

        self._base_directory = base_directory
        self._reader_options = reader_options
        self._asset_globs = asset_globs
        self._reader_method = reader_method

    @property
    def reader_options(self):
        return self._reader_options

    @property
    def asset_globs(self):
        return self._asset_globs

    @property
    def reader_method(self):
        return self._reader_method

    @property
    def base_directory(self):
        # If base directory is a relative path, interpret it as relative to the data context's
        # context root directory (parent directory of great_expectation dir)
        if (
            os.path.isabs(self._base_directory)
            or self._datasource.get_data_context() is None
        ):
            return self._base_directory
        else:
            return os.path.join(
                self._datasource.get_data_context().root_directory, self._base_directory
            )

    def get_available_data_asset_names(self):
        known_assets = []
        if not os.path.isdir(self.base_directory):
            return {"names": [(asset, "path") for asset in known_assets]}
        for data_asset_name in self.asset_globs.keys():
            batch_paths = self._get_data_asset_paths(data_asset_name=data_asset_name)
            if len(batch_paths) > 0 and data_asset_name not in known_assets:
                known_assets.append(data_asset_name)

        return {"names": [(asset, "path") for asset in known_assets]}

    # TODO: deprecate generator_asset argument
    def get_available_partition_ids(self, generator_asset=None, data_asset_name=None):
        assert (generator_asset and not data_asset_name) or (not generator_asset and data_asset_name), \
            "Please provide either generator_asset or data_asset_name."
        if generator_asset:
            warnings.warn("The 'generator_asset' argument will be deprecated and renamed to 'data_asset_name'. "
                          "Please update code accordingly.", DeprecationWarning)
            data_asset_name = generator_asset

        glob_config = self._get_data_asset_config(data_asset_name)
        batch_paths = self._get_data_asset_paths(data_asset_name=data_asset_name)
        partition_ids = [
            self._partitioner(path, glob_config)
            for path in batch_paths
            if self._partitioner(path, glob_config) is not None
        ]
        return partition_ids

    def _build_batch_kwargs(self, batch_parameters):
        try:
            data_asset_name = batch_parameters.pop("data_asset_name")
        except KeyError:
            raise BatchKwargsError(
                "Unable to build BatchKwargs: no name provided in batch_parameters.",
                batch_kwargs=batch_parameters,
            )

        glob_config = self._get_data_asset_config(data_asset_name)
        batch_paths = self._get_data_asset_paths(data_asset_name=data_asset_name)
        partition_id = batch_parameters.pop("partition_id", None)

        if partition_id:
            path = [
                path
                for path in batch_paths
                if self._partitioner(path, glob_config) == partition_id
            ]
            if len(path) != 1:
<<<<<<< HEAD
                raise BatchKwargsError("Unable to identify partition %s for asset %s" % (partition_id, data_asset_name),
                                       {
                                            data_asset_name: data_asset_name,
                                            partition_id: partition_id
                                        })
            batch_kwargs = self._build_batch_kwargs_from_path(path[0], glob_config, **batch_parameters)
            return batch_kwargs

        else:
            return self.yield_batch_kwargs(data_asset_name=data_asset_name, **batch_parameters)
=======
                raise BatchKwargsError(
                    "Unable to identify partition %s for asset %s"
                    % (partition_id, generator_asset),
                    {generator_asset: generator_asset, partition_id: partition_id},
                )
            batch_kwargs = self._build_batch_kwargs_from_path(
                path[0], glob_config, **batch_parameters
            )
            return batch_kwargs

        else:
            return self.yield_batch_kwargs(
                generator_asset=generator_asset, **batch_parameters
            )
>>>>>>> 5b820611

    def _get_data_asset_paths(self, data_asset_name):
        """
        Returns a list of filepaths associated with the given data_asset_name

        Args:
            data_asset_name:

        Returns:
            paths (list)
        """
        glob_config = self._get_data_asset_config(data_asset_name)
        return glob.glob(os.path.join(self.base_directory, glob_config["glob"]))

    def _get_data_asset_config(self, data_asset_name):
        try:
            return self.asset_globs[data_asset_name]
        except KeyError:
            batch_kwargs = {
                "data_asset_name": data_asset_name,
            }
<<<<<<< HEAD
            raise BatchKwargsError("Unknown asset_name %s" % data_asset_name, batch_kwargs)

    def _get_iterator(self, data_asset_name, reader_method=None, reader_options=None, limit=None):
        glob_config = self._get_data_asset_config(data_asset_name)
=======
            raise BatchKwargsError(
                "Unknown asset_name %s" % generator_asset, batch_kwargs
            )

    def _get_iterator(
        self, generator_asset, reader_method=None, reader_options=None, limit=None
    ):
        glob_config = self._get_generator_asset_config(generator_asset)
>>>>>>> 5b820611
        paths = glob.glob(os.path.join(self.base_directory, glob_config["glob"]))
        return self._build_batch_kwargs_path_iter(
            paths,
            glob_config,
            reader_method=reader_method,
            reader_options=reader_options,
            limit=limit,
        )

    def _build_batch_kwargs_path_iter(
        self,
        path_list,
        glob_config,
        reader_method=None,
        reader_options=None,
        limit=None,
    ):
        for path in path_list:
            yield self._build_batch_kwargs_from_path(
                path,
                glob_config,
                reader_method=reader_method,
                reader_options=reader_options,
                limit=limit,
            )

    def _build_batch_kwargs_from_path(
        self, path, glob_config, reader_method=None, reader_options=None, limit=None
    ):
        batch_kwargs = self._datasource.process_batch_parameters(
            reader_method=reader_method
            or glob_config.get("reader_method")
            or self.reader_method,
            reader_options=reader_options
            or glob_config.get("reader_options")
            or self.reader_options,
            limit=limit or glob_config.get("limit"),
        )
        batch_kwargs["path"] = path
        batch_kwargs["datasource"] = self._datasource.name
        return PathBatchKwargs(batch_kwargs)

    def _partitioner(self, path, glob_config):
        if "partition_regex" in glob_config:
            match_group_id = glob_config.get("match_group_id", 1)
            matches = re.match(glob_config["partition_regex"], path)
            # In the case that there is a defined regex, the user *wanted* a partition. But it didn't match.
            # So, we'll add a *sortable* id
            if matches is None:
                logger.warning("No match found for path: %s" % path)
                return (
                    datetime.datetime.utcnow().strftime("%Y%m%dT%H%M%S.%fZ")
                    + "__unmatched"
                )
            else:
                try:
                    return matches.group(match_group_id)
                except IndexError:
                    logger.warning(
                        "No match group %d in path %s" % (match_group_id, path)
                    )
                    return (
                        datetime.datetime.utcnow().strftime("%Y%m%dT%H%M%S.%fZ")
                        + "__no_match_group"
                    )

        # If there is no partitioner defined, fall back on using the path as a partition_id
        else:
            if path.startswith(self.base_directory):
                path = path[len(self.base_directory) :]
                # In case os.join had to add a "/"
                if path.startswith("/"):
                    path = path[1:]
            return path<|MERGE_RESOLUTION|>--- conflicted
+++ resolved
@@ -1,12 +1,8 @@
 import datetime
 import glob
 import logging
-<<<<<<< HEAD
-import warnings
-=======
 import os
 import re
->>>>>>> 5b820611
 
 from great_expectations.datasource.batch_kwargs_generator.batch_kwargs_generator import (
     BatchKwargsGenerator,
@@ -158,18 +154,6 @@
                 if self._partitioner(path, glob_config) == partition_id
             ]
             if len(path) != 1:
-<<<<<<< HEAD
-                raise BatchKwargsError("Unable to identify partition %s for asset %s" % (partition_id, data_asset_name),
-                                       {
-                                            data_asset_name: data_asset_name,
-                                            partition_id: partition_id
-                                        })
-            batch_kwargs = self._build_batch_kwargs_from_path(path[0], glob_config, **batch_parameters)
-            return batch_kwargs
-
-        else:
-            return self.yield_batch_kwargs(data_asset_name=data_asset_name, **batch_parameters)
-=======
                 raise BatchKwargsError(
                     "Unable to identify partition %s for asset %s"
                     % (partition_id, generator_asset),
@@ -184,7 +168,6 @@
             return self.yield_batch_kwargs(
                 generator_asset=generator_asset, **batch_parameters
             )
->>>>>>> 5b820611
 
     def _get_data_asset_paths(self, data_asset_name):
         """
@@ -206,12 +189,6 @@
             batch_kwargs = {
                 "data_asset_name": data_asset_name,
             }
-<<<<<<< HEAD
-            raise BatchKwargsError("Unknown asset_name %s" % data_asset_name, batch_kwargs)
-
-    def _get_iterator(self, data_asset_name, reader_method=None, reader_options=None, limit=None):
-        glob_config = self._get_data_asset_config(data_asset_name)
-=======
             raise BatchKwargsError(
                 "Unknown asset_name %s" % generator_asset, batch_kwargs
             )
@@ -220,7 +197,6 @@
         self, generator_asset, reader_method=None, reader_options=None, limit=None
     ):
         glob_config = self._get_generator_asset_config(generator_asset)
->>>>>>> 5b820611
         paths = glob.glob(os.path.join(self.base_directory, glob_config["glob"]))
         return self._build_batch_kwargs_path_iter(
             paths,
