import os
import json
import logging
from ruamel.yaml import YAML
import sys
import copy
import errno
from glob import glob
from six import string_types

from ..version import __version__
from ..util import safe_mmkdir, read_csv

import ipywidgets as widgets
try:
    from urllib.parse import urlparse
except ImportError:
    from urlparse import urlparse

from great_expectations.util import get_slack_callback
from great_expectations.data_asset import DataAsset
from great_expectations.dataset import PandasDataset
from great_expectations.datasource.sqlalchemy_source import SqlAlchemyDatasource
from great_expectations.datasource.dbt_source import DBTDatasource
from great_expectations.datasource import PandasDatasource
from great_expectations.datasource import SparkDFDatasource

from .expectation_explorer import ExpectationExplorer

logger = logging.getLogger(__name__)
debug_view = widgets.Output(layout={'border': '3 px solid pink'})
yaml = YAML()
yaml.indent(mapping=2, sequence=4, offset=2)
yaml.default_flow_style = False


class DataContext(object):
    """A DataContext represents a Great Expectations project. It captures essential information such as
    expectations configurations.

    The DataContext is configured via a yml file that should be stored in a file called great_expectations/great_expectations.yml
    under the context_root_dir passed during initialization.
    
    """

    def __init__(self, context_root_dir=None, expectation_explorer=False):
        self._expectation_explorer = expectation_explorer
        self._datasources = {}
        if expectation_explorer:
            self._expectation_explorer_manager = ExpectationExplorer()
        # determine the "context root directory" - this is the parent of "great_expectations" dir

        if context_root_dir is None:
            if (os.path.isdir("../notebooks") and os.path.isdir("../../great_expectations")
                    and os.path.isfile("../../great_expectations/great_expectations.yml")):
                self.context_root_directory = "../../"
            elif os.path.isdir("./great_expectations") and os.path.isfile("./great_expectations/great_expectations.yml"):
                self.context_root_directory = "./"
            else:
                raise("Unable to locate context root directory. Please provide a directory name.")

        self.context_root_directory = os.path.abspath(context_root_dir)

        self.expectations_directory = os.path.join(self.context_root_directory, "great_expectations/expectations")
        self.plugin_store_directory = os.path.join(self.context_root_directory, "great_expectations/plugins/store")
        sys.path.append(self.plugin_store_directory)
        
        self._project_config = self._load_project_config()
        if "datasources" not in self._project_config:
            self._project_config["datasources"] = {}
        for datasource in self._project_config["datasources"].keys():
            # TODO: if one of these loads fails, be okay with that
            self.get_datasource(datasource)

        self._load_evaluation_parameter_store()
        self._compiled = False

    def get_context_root_directory(self):
        return self.context_root_directory

    def _load_project_config(self):
        try:
            with open(os.path.join(self.context_root_directory, "great_expectations/great_expectations.yml"), "r") as data:
                return yaml.load(data)
        except IOError as e:
            if e.errno != errno.ENOENT:
                raise
            with open(os.path.join(self.context_root_directory, "great_expectations/great_expectations.yml"), "w") as template:
                template.write(PROJECT_TEMPLATE)

            with open(os.path.join(self.context_root_directory, "great_expectations/great_expectations.yml"),
                      "r") as template:
                base_config = yaml.load(template)

            return base_config

    def _save_project_config(self):
        with open(os.path.join(self.context_root_directory, "great_expectations/great_expectations.yml"), "w") as data:
            yaml.dump(self._project_config, data)

    def _get_all_profile_credentials(self):
        try:
            with open(os.path.join(self.context_root_directory, "great_expectations/uncommitted/credentials/profiles.yml"), "r") as profiles_file:
                return yaml.load(profiles_file) or {}
        except IOError as e:
            if e.errno != errno.ENOENT:
                raise
            logger.debug("Generating empty profile store.")
            base_profile_store = yaml.load("{}")
            base_profile_store.yaml_set_start_comment(PROFILE_COMMENT)
            return base_profile_store

    def get_profile_credentials(self, profile_name):
        profiles = self._get_all_profile_credentials()
        if profile_name in profiles:
            return profiles[profile_name]
        else:
            return {}

    def add_profile_credentials(self, profile_name, **kwargs):
        profiles = self._get_all_profile_credentials()
        profiles[profile_name] = dict(**kwargs)
        profiles_filepath = os.path.join(self.context_root_directory, "great_expectations/uncommitted/credentials/profiles.yml")
        safe_mmkdir(os.path.dirname(profiles_filepath), exist_ok=True)
        if not os.path.isfile(profiles_filepath):
            logger.info("Creating new profiles store at {profiles_filepath}".format(profiles_filepath=profiles_filepath))
        with open(profiles_filepath, "w") as profiles_file:
            yaml.dump(profiles, profiles_file)

    def get_datasource_config(self, datasource_name):
        """We allow a datasource to be defined in any combination of the following two ways:
        
        1. It may be fully specified in the datasources section of the great_expectations.yml file
        2. It may be stored in a file by convention located in `datasources/<datasource_name>/config.yml`
        3. It may be listed in the great_expectations.yml file with a config_file key that provides a relative path to a different yml config file
        
        Any key duplicated across configs will be updated by the last key read (in the order above)
        """
        datasource_config = {}
        defined_config_path = None
        default_config_path = os.path.join(self.context_root_directory, "datasources", datasource_name, "config.yml")
        if datasource_name in self._project_config["datasources"]:
            base_datasource_config = copy.deepcopy(self._project_config["datasources"][datasource_name])
            if "config_file" in base_datasource_config:
                defined_config_path = os.path.join(self.context_root_directory, base_datasource_config.pop("config_file"))
            datasource_config.update(base_datasource_config)
        
        try:
            with open(default_config_path, "r") as config_file:
                default_path_datasource_config = yaml.load(config_file) or {}
            datasource_config.update(default_path_datasource_config)
        except IOError as e:
            if e.errno != errno.ENOENT:
                raise
            logger.debug("No config file found in default location for datasource %s" % datasource_name)
        
        if defined_config_path is not None:
            try:
                with open(defined_config_path, "r") as config_file:
                    defined_path_datasource_config = yaml.load(config_file) or {}
                datasource_config.update(defined_path_datasource_config)
            except IOError as e:
                if e.errno != errno.ENOENT:
                    raise
                logger.warning("No config file found in user-defined location for datasource %s" % datasource_name)
        
        return datasource_config

    def list_available_data_asset_names(self, datasource_names=None, generator_names=None):
        data_asset_names = []
        if datasource_names is None:
            datasource_names = [datasource["name"] for datasource in self.list_datasources()]
        elif isinstance(datasource_names, string_types):
            datasource_names = [datasource_names]
        elif not isinstance(datasource_names, list):
            raise ValueError("Datasource names must be a datasource name, list of datasource anmes or None (to list all datasources)")
        
        if generator_names is not None:
            if isinstance(generator_names, string_types):
                generator_names = [generator_names]
            if len(generator_names) != len(datasource_names):
                raise ValueError("If providing generators, you must specify one generator for each datasource.")

        for idx, datasource_name in enumerate(datasource_names):
            datasource = self.get_datasource(datasource_name)
            data_asset_names.append(
                {
                    "datasource": datasource_name,
                    "generators": datasource.list_available_data_asset_names(generator_names[idx] if generator_names is not None else None) 
                }
            )
        return data_asset_names

    def get_batch(self, datasource_name, data_asset_name, batch_kwargs=None, **kwargs):
        data_asset_name = self._normalize_data_asset_name(data_asset_name)
        # datasource_name = find(data_asset_name.split("/")[0]
        datasource = self.get_datasource(datasource_name)
        if not datasource:
            raise Exception("Can't find datasource {0:s} in the config - please check your great_expectations.yml")

        data_asset = datasource.get_data_asset(data_asset_name, batch_kwargs, **kwargs)
        return data_asset

    def add_datasource(self, name, type_, **kwargs):
        datasource_class = self._get_datasource_class(type_)
        datasource = datasource_class(name=name, data_context=self, **kwargs)
        self._datasources[name] = datasource
        if not "datasources" in self._project_config:
            self._project_config["datasources"] = {}
        self._project_config["datasources"][name] = datasource.get_config()
        self._save_project_config()

        return datasource

    def get_config(self):
        self._save_project_config()
        return self._project_config

    def _get_datasource_class(self, datasource_type):
        if datasource_type == "pandas":
            return PandasDatasource
        elif datasource_type == "dbt":
            return DBTDatasource
        elif datasource_type == "sqlalchemy":
            return SqlAlchemyDatasource
        elif datasource_type == "spark":
            return SparkDFDatasource
        else:
            try:
                # Update to do dynamic loading based on plugin types
                return PandasDatasource
            except ImportError:
                raise
 
    def get_datasource(self, datasource_name="default"):
        if datasource_name in self._datasources:
            return self._datasources[datasource_name]
        elif datasource_name in self._project_config["datasources"]:
            datasource_config = copy.deepcopy(self._project_config["datasources"][datasource_name])
        # elif len(self._project_config["datasources"]) == 1:
        #     datasource_name = list(self._project_config["datasources"])[0]
        #     datasource_config = copy.deepcopy(self._project_config["datasources"][datasource_name])
        else:
            raise ValueError("Unable to load datasource %s -- no configuration found or invalid configuration." % datasource_name)
        type_ = datasource_config.pop("type")
        datasource_class= self._get_datasource_class(type_)
        datasource = datasource_class(name=datasource_name, data_context=self, **datasource_config)
        self._datasources[datasource_name] = datasource
        return datasource
            
    def _load_evaluation_parameter_store(self):

        # This is a trivial class that implements in-memory key value store.
        # We use it when user does not specify a custom class in the config file
        class MemoryEvaluationParameterStore(object):
            def __init__(self):
                self.dict = {}
            def get(self, run_id, name):
                if run_id in self.dict:
                    return self.dict[run_id][name] 
                else:
                    return {}
            def set(self, run_id, name, value):
                if not run_id in self.dict:
                    self.dict[run_id] = {}
                self.dict[run_id][name] = value
            def get_run_parameters(self, run_id):
                if run_id in self.dict:
                    return self.dict[run_id]
                else:
                    return {}

        # If user wishes to provide their own implementation for this key value store (e.g.,
        # Redis-based), they should specify the following in the project config file:
        #
        # evaluation_parameter_store:
        #   type: demostore
        #   config:  - this is optional - this is how we can pass kwargs to the object's c-tor
        #     param1: boo
        #     param2: bah
        #
        # Module called "demostore" must be found in great_expectations/plugins/store.
        # Class "GreatExpectationsEvaluationParameterStore" must be defined in that module.
        # The class must implement the following methods:
        # 1. def __init__(self, **kwargs)
        #
        # 2. def get(self, name)
        #
        # 3. def set(self, name, value)
        #
        # We will load the module dynamically
        try:
            config_block = self._project_config.get("evaluation_parameter_store")
            if not config_block or not config_block.get("type"):
                self._evaluation_parameter_store = MemoryEvaluationParameterStore()
            else:
                module_name = config_block.get("type")
                class_name = "GreatExpectationsEvaluationParameterStore"

                loaded_module = __import__(module_name, fromlist=[module_name])
                loaded_class = getattr(loaded_module, class_name)
                if config_block.get("config"):
                    self._evaluation_parameter_store = loaded_class(**config_block.get("config"))
                else:
                    self._evaluation_parameter_store = loaded_class()
        except Exception as err:
            logger.exception("Failed to load evaluation_parameter_store class")
            raise

    def list_expectations_configs(self):
        root_path = self.expectations_directory
        result = [os.path.splitext(os.path.relpath(y, root_path))[0] for x in os.walk(root_path) for y in glob(os.path.join(x[0], '*.json'))]
        return result

    def list_datasources(self):
        return [{"name": key, "type": value["type"]} for key, value in self._project_config["datasources"].items()]

    def _normalize_data_asset_name(self, data_asset_name, batch_kwargs=None):
        configs = self.list_expectations_configs()
        if data_asset_name in configs:
            return data_asset_name
        else:
            last_found_config = None
            options = 0
            for config in configs:
                config_components = config.split("/")
                if data_asset_name in config:
                    options += 1
                    last_found_config = config
            if options == 1:
                return last_found_config

        # We allow "new" configs to be considered normalized out of the box
        return data_asset_name
        # raise ExpectationsConfigNotFoundError(data_asset_name)

    def get_expectations(self, data_asset_name, batch_kwargs=None):
        config_file_path = os.path.join(self.expectations_directory, data_asset_name + '.json')
        if os.path.isfile(config_file_path):
            with open(os.path.join(self.expectations_directory, data_asset_name + '.json')) as json_file:
                return json.load(json_file)
        else:
            # TODO: Should this return None? Currently this method acts as get_or_create
            return {
                'data_asset_name': data_asset_name,
                'meta': {
                    'great_expectations.__version__': __version__
                },
                'expectations': [],
             } 

    def save_expectations(self, expectations, data_asset_name=None):
        if data_asset_name is None:
            data_asset_name = expectations['data_asset_name']
        config_file_path = os.path.join(self.expectations_directory, data_asset_name + '.json')
        safe_mmkdir(os.path.split(config_file_path)[0], exist_ok=True)
        with open(config_file_path, 'w') as outfile:
            json.dump(expectations, outfile)
        self._compiled = False

    def bind_evaluation_parameters(self, run_id, expectations):
        # TOOO: only return parameters requested by the given expectations
        return self._evaluation_parameter_store.get_run_parameters(run_id)

    def register_validation_results(self, run_id, validation_results, data_asset=None):
        """Process results of a validation run, including registering evaluation parameters that are now available
        and storing results and snapshots if so configured."""

        if "result_store" in self._project_config:
            if isinstance(data_asset, DataAsset):
                data_asset_name = data_asset.get_data_asset_name()
            else:
                data_asset_name = "_untitled"

            result_store = self._project_config["result_store"]
            if isinstance(result_store, dict) and "filesystem" in result_store:
<<<<<<< HEAD
                logger.info("Storing result to file")
                # TODO: better error handling if base directory doesn't exist or isn't configured
                try:
                    os.makedirs(os.path.join(self.context_root_directory, "great_expectations", result_store["filesystem"]["base_directory"], run_id))
                except OSError as e:
                    if e.errno != errno.EEXIST:
                        raise

                with open(os.path.join(self.context_root_directory, "great_expectations", result_store["filesystem"]["base_directory"],
                                       run_id, data_asset_name + ".json"), "w") as outfile:
=======
                if isinstance(data_asset, DataAsset):
                    data_asset_name = data_asset.get_data_asset_name()
                else:
                    data_asset_name = "_untitled"
                validation_filepath = os.path.join(self.context_root_directory, result_store["filesystem"]["base_directory"],
                                       run_id, data_asset_name + ".json")
                logger.info("Storing validation result: %s" % validation_filepath)
                safe_mmkdir(os.path.join(self.context_root_directory, result_store["filesystem"]["base_directory"], run_id))
                with open(validation_filepath, "w") as outfile:
>>>>>>> 05948032
                    json.dump(validation_results, outfile)

            if isinstance(result_store, dict) and "s3" in result_store:
                bucket = result_store["s3"]["bucket"]
                key_prefix = result_store["s3"]["key_prefix"]
                key = os.path.join(key_prefix, "validations/{run_id}/{data_asset_name}.json".format(run_id=run_id,
                                                                                     data_asset_name=data_asset_name))
                validation_results["meta"]["result_reference"] = "s3://{bucket}/{key}".format(bucket=bucket, key=key)
                try:
                    import boto3
                    s3 = boto3.resource('s3')
                    result_s3 = s3.Object(bucket, key)
                    result_s3.put(Body=json.dumps(validation_results).encode('utf-8'))
                except ImportError:
                    logger.error("Error importing boto3 for AWS support.")
                except Exception:
                    raise

        if "result_callback" in self._project_config:
            result_callback = self._project_config["result_callback"]
            if isinstance(result_callback, dict) and "slack" in result_callback:
                get_slack_callback(result_callback["slack"])(validation_results)
            else:
                logger.warning("Unrecognized result_callback configuration.")

        if "data_asset_snapshot_store" in self._project_config and validation_results["success"] is False:
            data_asset_snapshot_store = self._project_config["data_asset_snapshot_store"]
            if isinstance(data_asset, PandasDataset):
                if isinstance(data_asset_snapshot_store, dict) and "filesystem" in data_asset_snapshot_store:
                    logger.info("Storing dataset to file")
<<<<<<< HEAD
                    try:
                        os.makedirs(os.path.join(self.context_root_directory, "great_expectations", data_asset_snapshot_store["filesystem"]["base_directory"], run_id))
                    except OSError as e:
                        if e.errno != errno.EEXIST:
                            raise

                    data_asset.to_csv(os.path.join(self.context_root_directory, "great_expectations", data_asset_snapshot_store["filesystem"]["base_directory"],
=======
                    safe_mmkdir(os.path.join(self.context_root_directory, data_asset_snapshot_store["filesystem"]["base_directory"], run_id))
                    data_asset.to_csv(os.path.join(self.context_root_directory, data_asset_snapshot_store["filesystem"]["base_directory"],
>>>>>>> 05948032
                                                   run_id,
                                                   data_asset.get_data_asset_name() + ".csv.gz"), compression="gzip")

                if isinstance(data_asset_snapshot_store, dict) and "s3" in data_asset_snapshot_store:
                    bucket = data_asset_snapshot_store["s3"]["bucket"]
                    key_prefix = data_asset_snapshot_store["s3"]["key_prefix"]
                    key = os.path.join(key_prefix, "snapshots/{run_id}/{data_asset_name}.csv.gz".format(run_id=run_id,
                                                                                     data_asset_name=data_asset.get_data_asset_name()))
                    validation_results["meta"]["data_asset_snapshot"] = "s3://{bucket}/{key}".format(bucket=bucket, key=key)

                    try:
                        import boto3
                        s3 = boto3.resource('s3')
                        result_s3 = s3.Object(bucket, key)
                        result_s3.put(Body=data_asset.to_csv(compression="gzip").encode('utf-8'))
                    except ImportError:
                        logger.error("Error importing boto3 for AWS support.")
                    except Exception:
                        raise
            else:
                logger.warning(
                    "Unable to save data_asset of type: %s. Only PandasDataset is supported." % type(data_asset))

        if not self._compiled:
            self._compile()

        if "meta" not in validation_results or "data_asset_name" not in validation_results["meta"]:
            logger.warning("No data_asset_name found in validation results; evaluation parameters cannot be registered.")
            return validation_results
        elif validation_results["meta"]["data_asset_name"] not in self._compiled_parameters["data_assets"]:
            # This is fine; short-circuit since we do not need to register any results from this dataset.
            return validation_results
        else:
            data_asset_name = validation_results["meta"]["data_asset_name"]
        
        for result in validation_results['results']:
            # Unoptimized: loop over all results and check if each is needed
            expectation_type = result['expectation_config']['expectation_type']
            if expectation_type in self._compiled_parameters["data_assets"][data_asset_name]:
                # First, bind column-style parameters
                if (("column" in result['expectation_config']['kwargs']) and 
                    ("columns" in self._compiled_parameters["data_assets"][data_asset_name][expectation_type]) and 
                    (result['expectation_config']['kwargs']["column"] in
                     self._compiled_parameters["data_assets"][data_asset_name][expectation_type]["columns"])):

                    column = result['expectation_config']['kwargs']["column"]
                    # Now that we have a small search space, invert logic, and look for the parameters in our result
                    for type_key, desired_parameters in self._compiled_parameters["data_assets"][data_asset_name][expectation_type]["columns"][column].items():
                        # value here is the set of desired parameters under the type_key
                        for desired_param in desired_parameters:
                            desired_key = desired_param.split(":")[-1]
                            if type_key == "result" and desired_key in result['result']:
                                self.store_validation_param(run_id, desired_param, result["result"][desired_key])
                            elif type_key == "details" and desired_key in result["result"]["details"]:
                                self.store_validation_param(run_id, desired_param, result["result"]["details"])
                            else:
                                logger.warning("Unrecognized key for parameter %s" % desired_param)
                
                # Next, bind parameters that do not have column parameter
                for type_key, desired_parameters in self._compiled_parameters["data_assets"][data_asset_name][expectation_type].items():
                    if type_key == "columns":
                        continue
                    for desired_param in desired_parameters:
                        desired_key = desired_param.split(":")[-1]
                        if type_key == "result" and desired_key in result['result']:
                            self.store_validation_param(run_id, desired_param, result["result"][desired_key])
                        elif type_key == "details" and desired_key in result["result"]["details"]:
                            self.store_validation_param(run_id, desired_param, result["result"]["details"])
                        else:
                            logger.warning("Unrecognized key for parameter %s" % desired_param)

        return validation_results

    def store_validation_param(self, run_id, key, value):
        self._evaluation_parameter_store.set(run_id, key, value)

    def get_validation_param(self, run_id, key):
        return self._evaluation_parameter_store.get(run_id, key)

    def _compile(self):
        """Compiles all current expectation configurations in this context to be ready for reseult registration.
        
        Compilation only respects parameters with a URN structure beginning with urn:great_expectations:validations
        It splits parameters by the : (colon) character; valid URNs must have one of the following structures to be
        automatically recognized.

        "urn" : "great_expectations" : "validations" : data_asset_name : "expectations" : expectation_name : "columns" : column_name : "result": result_key
         [0]            [1]                 [2]              [3]              [4]              [5]              [6]          [7]         [8]        [9]
        
        "urn" : "great_expectations" : "validations" : data_asset_name : "expectations" : expectation_name : "columns" : column_name : "details": details_key
         [0]            [1]                 [2]              [3]              [4]              [5]              [6]          [7]         [8]        [9]

        "urn" : "great_expectations" : "validations" : data_asset_name : "expectations" : expectation_name : "result": result_key
         [0]            [1]                 [2]              [3]              [4]              [5]            [6]          [7]  

        "urn" : "great_expectations" : "validations" : data_asset_name : "expectations" : expectation_name : "details": details_key
         [0]            [1]                 [2]              [3]              [4]              [5]             [6]          [7]  

         Parameters are compiled to the following structure:
         {
             "raw": <set of all parameters requested>
             "data_assets": {
                 data_asset_name: {
                    expectation_name: {
                        "details": <set of details parameter values requested>
                        "result": <set of result parameter values requested>
                        column_name: {
                            "details": <set of details parameter values requested>
                            "result": <set of result parameter values requested>
                        }
                    }
                 }
             }
         }

        """

        # Full recompilation every time
        self._compiled_parameters = {
            "raw": set(),
            "data_assets": {}
        }

        known_assets = self.list_expectations_configs()
        config_paths = [y for x in os.walk(self.expectations_directory) for y in glob(os.path.join(x[0], '*.json'))]

        for config_file in config_paths:
            config = json.load(open(config_file, 'r'))
            for expectation in config["expectations"]:
                for _, value in expectation["kwargs"].items():
                    if isinstance(value, dict) and '$PARAMETER' in value:
                        # Compile only respects parameters in urn structure beginning with urn:great_expectations:validations
                        if value["$PARAMETER"].startswith("urn:great_expectations:validations:"):
                            column_expectation = False
                            parameter = value["$PARAMETER"]
                            self._compiled_parameters["raw"].add(parameter)
                            param_parts = parameter.split(":")
                            try:
                                data_asset = param_parts[3]
                                expectation_name = param_parts[5]
                                if param_parts[6] == "columns":
                                    column_expectation = True
                                    column_name = param_parts[7]
                                    param_key = param_parts[8]
                                else:
                                    param_key = param_parts[6]
                            except IndexError:
                                logger.warning("Invalid parameter urn (not enough parts): %s" % parameter)

                            if data_asset not in known_assets:
                                logger.warning("Adding parameter %s for unknown data asset config" % parameter)

                            if data_asset not in self._compiled_parameters["data_assets"]:
                                self._compiled_parameters["data_assets"][data_asset] = {}

                            if expectation_name not in self._compiled_parameters["data_assets"][data_asset]:
                                self._compiled_parameters["data_assets"][data_asset][expectation_name] = {}

                            if column_expectation:
                                if "columns" not in self._compiled_parameters["data_assets"][data_asset][expectation_name]:
                                    self._compiled_parameters["data_assets"][data_asset][expectation_name]["columns"] = {}
                                if column_name not in self._compiled_parameters["data_assets"][data_asset][expectation_name]["columns"]:
                                    self._compiled_parameters["data_assets"][data_asset][expectation_name]["columns"][column_name] = {}
                                if param_key not in self._compiled_parameters["data_assets"][data_asset][expectation_name]["columns"][column_name]:
                                    self._compiled_parameters["data_assets"][data_asset][expectation_name]["columns"][column_name][param_key] = set()
                                self._compiled_parameters["data_assets"][data_asset][expectation_name]["columns"][column_name][param_key].add(parameter)   
                            
                            elif param_key in ["result", "details"]:
                                if param_key not in self._compiled_parameters["data_assets"][data_asset][expectation_name]:
                                    self._compiled_parameters["data_assets"][data_asset][expectation_name][param_key] = set()
                                self._compiled_parameters["data_assets"][data_asset][expectation_name][param_key].add(parameter)  
                            
                            else:
                                logger.warning("Invalid parameter urn (unrecognized structure): %s" % parameter)

        self._compiled = True

    def review_validation_result(self, url, failed_only=False):
        url = url.strip()
        if url.startswith("s3://"):
            try:
                import boto3
                s3 = boto3.client('s3')
            except ImportError:
                raise ImportError("boto3 is required for retrieving a dataset from s3")
        
            parsed_url = urlparse(url)
            bucket = parsed_url.netloc
            key = parsed_url.path[1:]
            
            s3_response_object = s3.get_object(Bucket=bucket, Key=key)
            object_content = s3_response_object['Body'].read()
            
            results_dict = json.loads(object_content)

            if failed_only:
                failed_results_list = [result for result in results_dict["results"] if not result["success"]]
                results_dict["results"] = failed_results_list
                return results_dict
            else:
                return results_dict
        else:
            raise ValueError("Only s3 urls are supported.")

    def get_failed_dataset(self, validation_result, **kwargs):
        try:
            reference_url = validation_result["meta"]["dataset_reference"]
        except KeyError:
            raise ValueError("Validation result must have a dataset_reference in the meta object to fetch")
        
        if reference_url.startswith("s3://"):
            try:
                import boto3
                s3 = boto3.client('s3')
            except ImportError:
                raise ImportError("boto3 is required for retrieving a dataset from s3")
        
            parsed_url = urlparse(reference_url)
            bucket = parsed_url.netloc
            key = parsed_url.path[1:]
            
            s3_response_object = s3.get_object(Bucket=bucket, Key=key)
            if key.endswith(".csv"):
                # Materialize as dataset
                # TODO: check the associated config for the correct data_asset_type to use
                return read_csv(s3_response_object['Body'], **kwargs)
            else:
                return s3_response_object['Body']

        else:
            raise ValueError("Only s3 urls are supported.")

    def update_return_obj(self, data_asset, return_obj):
        if self._expectation_explorer:
            return self._expectation_explorer_manager.create_expectation_widget(data_asset, return_obj)
        else:
            return return_obj


PROJECT_HELP_COMMENT = """# Welcome to great expectations. 
# This project configuration file allows you to define datasources, 
# generators, integrations, and other configuration artifacts that
# make it easier to use Great Expectations.

# For more help configuring great expectations, 
# see the documentation at: https://greatexpectations.io/config_file.html

"""

PROJECT_OPTIONAL_CONFIG_COMMENT = """

# Configure additional data context options here.

# Uncomment the lines below to enable s3 as a result store. If a result store is enabled,
# validation results will be saved in the store according to run id.

# For S3, ensure that appropriate credentials or assume_role permissions are set where
# validation happens.


result_store:
  filesystem:
    base_directory: uncommitted/validations/
#   s3:
#     bucket: <your bucket>
#     key_prefix: <your key prefix>
#   

# Uncomment the lines below to enable a result callback.

# result_callback:
#   slack: https://slack.com/replace_with_your_webhook
    
    
# Uncomment the lines below to save snapshots of data assets that fail validation.
# Only filesystem or s3 should be uncommented 

# data_asset_snapshot_store:
#   filesystem:
#     base_directory: uncommitted/snapshots/
#   s3:
#     bucket:
#     key_prefix:

"""

PROJECT_TEMPLATE = PROJECT_HELP_COMMENT + "datasources: {}\n" + PROJECT_OPTIONAL_CONFIG_COMMENT


PROFILE_COMMENT = """This file stores profiles with database access credentials. 
Do not commit this file to version control. 

A profile can optionally have a single parameter called 
"url" which will be passed to sqlalchemy's create_engine.

Otherwise, all credential options specified here for a 
given profile will be passed to sqlalchemy's create URL function.

"""<|MERGE_RESOLUTION|>--- conflicted
+++ resolved
@@ -40,7 +40,7 @@
 
     The DataContext is configured via a yml file that should be stored in a file called great_expectations/great_expectations.yml
     under the context_root_dir passed during initialization.
-    
+
     """
 
     def __init__(self, context_root_dir=None, expectation_explorer=False):
@@ -374,7 +374,6 @@
 
             result_store = self._project_config["result_store"]
             if isinstance(result_store, dict) and "filesystem" in result_store:
-<<<<<<< HEAD
                 logger.info("Storing result to file")
                 # TODO: better error handling if base directory doesn't exist or isn't configured
                 try:
@@ -385,20 +384,8 @@
 
                 with open(os.path.join(self.context_root_directory, "great_expectations", result_store["filesystem"]["base_directory"],
                                        run_id, data_asset_name + ".json"), "w") as outfile:
-=======
-                if isinstance(data_asset, DataAsset):
-                    data_asset_name = data_asset.get_data_asset_name()
-                else:
-                    data_asset_name = "_untitled"
-                validation_filepath = os.path.join(self.context_root_directory, result_store["filesystem"]["base_directory"],
-                                       run_id, data_asset_name + ".json")
-                logger.info("Storing validation result: %s" % validation_filepath)
-                safe_mmkdir(os.path.join(self.context_root_directory, result_store["filesystem"]["base_directory"], run_id))
-                with open(validation_filepath, "w") as outfile:
->>>>>>> 05948032
                     json.dump(validation_results, outfile)
-
-            if isinstance(result_store, dict) and "s3" in result_store:
+            elif isinstance(result_store, dict) and "s3" in result_store:
                 bucket = result_store["s3"]["bucket"]
                 key_prefix = result_store["s3"]["key_prefix"]
                 key = os.path.join(key_prefix, "validations/{run_id}/{data_asset_name}.json".format(run_id=run_id,
@@ -426,21 +413,10 @@
             if isinstance(data_asset, PandasDataset):
                 if isinstance(data_asset_snapshot_store, dict) and "filesystem" in data_asset_snapshot_store:
                     logger.info("Storing dataset to file")
-<<<<<<< HEAD
-                    try:
-                        os.makedirs(os.path.join(self.context_root_directory, "great_expectations", data_asset_snapshot_store["filesystem"]["base_directory"], run_id))
-                    except OSError as e:
-                        if e.errno != errno.EEXIST:
-                            raise
-
-                    data_asset.to_csv(os.path.join(self.context_root_directory, "great_expectations", data_asset_snapshot_store["filesystem"]["base_directory"],
-=======
                     safe_mmkdir(os.path.join(self.context_root_directory, data_asset_snapshot_store["filesystem"]["base_directory"], run_id))
                     data_asset.to_csv(os.path.join(self.context_root_directory, data_asset_snapshot_store["filesystem"]["base_directory"],
->>>>>>> 05948032
                                                    run_id,
                                                    data_asset.get_data_asset_name() + ".csv.gz"), compression="gzip")
-
                 if isinstance(data_asset_snapshot_store, dict) and "s3" in data_asset_snapshot_store:
                     bucket = data_asset_snapshot_store["s3"]["bucket"]
                     key_prefix = data_asset_snapshot_store["s3"]["key_prefix"]
