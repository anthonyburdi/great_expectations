--- conflicted
+++ resolved
@@ -77,15 +77,12 @@
                 }
         ]
         for t in T:
-<<<<<<< HEAD
             out = self.D.expect_column_chisquare_test_p_value_greater_than(*t['args'], **t['kwargs'])
             self.assertEqual(out['success'],t['out']['success'])
             self.assertEqual(out['true_value'], t['out']['true_value'])
-=======
-            out = self.D.expect_column_frequency_distribution_to_be(*t['args'], **t['kwargs'])
-            self.assertTrue(np.allclose(out['success'], t['out']['success']))
-            self.assertTrue(np.allclose(out['true_value'], t['out']['true_value']))
->>>>>>> 8a6055b4
+            #out = self.D.expect_column_frequency_distribution_to_be(*t['args'], **t['kwargs'])
+            #self.assertTrue(np.allclose(out['success'], t['out']['success']))
+            #self.assertTrue(np.allclose(out['true_value'], t['out']['true_value']))
 
     def test_expect_column_kl_divergence_to_be_discrete(self):
         T = [
@@ -180,13 +177,8 @@
             #results = [ self.D.expect_column_numerical_distribution_to_be(*t['args'], **t['kwargs'])['success'] for x in range(trials) ]
             # Assert that there are fewer incorrect results than twice p value
             #self.assertLess(results.count(not t['out']['success']) / trials, 2. * t['kwargs']['p'])
-<<<<<<< HEAD
             out = self.D.expect_column_bootstrapped_ks_test_p_value_greater_than(*t['args'], **t['kwargs'])
             self.assertEqual(out['success'], t['out']['success'])
-=======
-            out = self.D.expect_column_numerical_distribution_to_be(*t['args'], **t['kwargs'])
-            self.assertTrue(np.allclose(out['success'], t['out']['success']))
->>>>>>> 8a6055b4
 
     def test_expect_column_kl_divergence_to_be_continuous(self):
         T = [
