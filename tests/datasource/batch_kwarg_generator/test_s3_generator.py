import logging

import boto3
import pandas as pd
import pytest
from moto import mock_s3

from great_expectations.datasource.batch_kwargs_generator.s3_batch_kwargs_generator import (
    S3GlobReaderBatchKwargsGenerator,
)
from great_expectations.exceptions import BatchKwargsError


@pytest.fixture(scope="module")
def mock_s3_bucket():
    with mock_s3():
        bucket = "test_bucket"

        conn = boto3.resource("s3", region_name="us-east-1")
        conn.create_bucket(Bucket=bucket)
        client = boto3.client("s3", region_name="us-east-1")

        df = pd.DataFrame({"c1": [1, 2, 3], "c2": ["a", "b", "c"]})
        keys = [
            "data/for/you.csv",
            "data/for/me.csv",
            "data/to/you.csv",
            "other/to/you.csv",
            "other/for/you.csv",
            "other/is/you.csv",
            "delta_files/blarg.parquet",
            "data/is/you.csv",
        ]
        for key in keys:
            client.put_object(
                Bucket=bucket, Body=df.to_csv(index=None).encode("utf-8"), Key=key
            )
        yield bucket


@pytest.fixture
def s3_generator(mock_s3_bucket, basic_sparkdf_datasource):
    # We configure a generator that will fetch from (mocked) my_bucket
    # and will use glob patterns to match returned assets into batches of the same asset
    generator = S3GlobReaderBatchKwargsGenerator(
        "my_generator",
        datasource=basic_sparkdf_datasource,
        bucket=mock_s3_bucket,
        reader_options={"sep": ","},
        assets={
            "data": {
                "prefix": "data/",
                "delimiter": "",
                "regex_filter": r"data/for/.*\.csv",
            },
            "data_dirs": {"prefix": "data/", "directory_assets": True},
            "other": {
                "prefix": "other/",
                "regex_filter": r".*/you\.csv",
                "reader_options": {"sep": "\t"},
            },
            "delta_files": {
                "prefix": "delta_files/",
                "regex_filter": r".*/blarg\.parquet",
                "reader_method": "delta",
            },
            "other_empty_delimiter": {
                "prefix": "other/",
                "delimiter": "",
                "regex_filter": r".*/you\.csv",
                "reader_options": {"sep": "\t"},
                "max_keys": 1,
            },
        },
    )
    yield generator


def test_s3_generator_basic_operation(s3_generator):
    # S3 Generator sees *only* configured assets
    assets = s3_generator.get_available_data_asset_names()
    assert set(assets["names"]) == set(
        [
            ("data", "file"),
            ("data_dirs", "file"),
            ("other", "file"),
            ("delta_files", "file"),
            ("other_empty_delimiter", "file"),
        ]
    )

    # We should observe that glob, prefix, delimiter all work together
    # They can be defined in the generator or overridden by a particular asset
    # Under the hood, we use the S3 ContinuationToken options to lazily fetch data
    batch_kwargs = [kwargs for kwargs in s3_generator.get_iterator(data_asset_name="data")]
    assert len(batch_kwargs) == 2
    assert batch_kwargs[0]["reader_options"]["sep"] == ","
    assert batch_kwargs[0]["s3"] in [
        "s3a://test_bucket/data/for/you.csv",
        "s3a://test_bucket/data/for/me.csv",
    ]

    # When a prefix and delimiter do not yield objects, there are no objects returned; raise an error
    with pytest.raises(BatchKwargsError) as err:
        batch_kwargs = [kwargs for kwargs in s3_generator.get_iterator(data_asset_name="other")]
        # The error should show the common prefixes
    assert "common_prefixes" in err.value.batch_kwargs


def test_s3_generator_incremental_fetch(s3_generator, caplog):
    caplog.set_level(
        logging.DEBUG,
        logger="great_expectations.datasource.batch_kwargs_generator.s3_batch_kwargs_generator",
    )

    # When max_keys is not set, it defaults to 1000, so all items are returned in the first iterator batch,
    # causing only one fetch (and one log entry referencing the startup of the method)
    caplog.clear()
    batch_kwargs = [kwargs for kwargs in s3_generator.get_iterator(data_asset_name="data")]
    assert len(caplog.records) == 2
    assert len(batch_kwargs) == 2

    # When there are more items to return than the S3 API returns, we exhaust our iterator and refetch
    # The result is a new log record for each fetch (plus one for entering the method).
    # Since there are three assets matched by 'other_empty_delimiter' we create four additional log entries with three
    # refetch operations
    caplog.clear()
<<<<<<< HEAD
    batch_kwargs = [kwargs for kwargs in s3_generator.get_iterator(data_asset_name="other_empty_delimiter")]
=======
    batch_kwargs = [
        kwargs for kwargs in s3_generator.get_iterator("other_empty_delimiter")
    ]
>>>>>>> 5b820611
    assert len(caplog.records) == 4
    assert len(batch_kwargs) == 3


def test_s3_generator_get_directories(s3_generator):
    # Verify that an asset configured to return directories can do so
    batch_kwargs_list = [kwargs for kwargs in s3_generator.get_iterator(data_asset_name="data_dirs")]
    assert 3 == len(batch_kwargs_list)
    paths = set([batch_kwargs["s3"] for batch_kwargs in batch_kwargs_list])
    assert {
        "s3a://test_bucket/data/for/",
        "s3a://test_bucket/data/to/",
        "s3a://test_bucket/data/is/",
    } == paths


def test_s3_generator_limit(s3_generator):
<<<<<<< HEAD
    batch_kwargs_list = [kwargs for kwargs in s3_generator.get_iterator(data_asset_name="data", limit=10)]
=======
    batch_kwargs_list = [
        kwargs for kwargs in s3_generator.get_iterator("data", limit=10)
    ]
>>>>>>> 5b820611
    assert all(["limit" in batch_kwargs for batch_kwargs in batch_kwargs_list])


def test_s3_generator_reader_method_configuration(s3_generator):
<<<<<<< HEAD
    batch_kwargs_list = [kwargs for kwargs in s3_generator.get_iterator(data_asset_name="delta_files", limit=10)]
=======
    batch_kwargs_list = [
        kwargs for kwargs in s3_generator.get_iterator("delta_files", limit=10)
    ]
>>>>>>> 5b820611
    assert batch_kwargs_list[0]["reader_method"] == "delta"<|MERGE_RESOLUTION|>--- conflicted
+++ resolved
@@ -125,13 +125,9 @@
     # Since there are three assets matched by 'other_empty_delimiter' we create four additional log entries with three
     # refetch operations
     caplog.clear()
-<<<<<<< HEAD
-    batch_kwargs = [kwargs for kwargs in s3_generator.get_iterator(data_asset_name="other_empty_delimiter")]
-=======
     batch_kwargs = [
         kwargs for kwargs in s3_generator.get_iterator("other_empty_delimiter")
     ]
->>>>>>> 5b820611
     assert len(caplog.records) == 4
     assert len(batch_kwargs) == 3
 
@@ -149,22 +145,14 @@
 
 
 def test_s3_generator_limit(s3_generator):
-<<<<<<< HEAD
-    batch_kwargs_list = [kwargs for kwargs in s3_generator.get_iterator(data_asset_name="data", limit=10)]
-=======
     batch_kwargs_list = [
         kwargs for kwargs in s3_generator.get_iterator("data", limit=10)
     ]
->>>>>>> 5b820611
     assert all(["limit" in batch_kwargs for batch_kwargs in batch_kwargs_list])
 
 
 def test_s3_generator_reader_method_configuration(s3_generator):
-<<<<<<< HEAD
-    batch_kwargs_list = [kwargs for kwargs in s3_generator.get_iterator(data_asset_name="delta_files", limit=10)]
-=======
     batch_kwargs_list = [
         kwargs for kwargs in s3_generator.get_iterator("delta_files", limit=10)
     ]
->>>>>>> 5b820611
     assert batch_kwargs_list[0]["reader_method"] == "delta"