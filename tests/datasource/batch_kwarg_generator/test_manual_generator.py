from great_expectations.datasource.batch_kwargs_generator.manual_batch_kwargs_generator import (
    ManualBatchKwargsGenerator,
)


def test_manual_generator(basic_pandas_datasource):
    generator = ManualBatchKwargsGenerator(
        datasource=basic_pandas_datasource,
        assets={
            "asset1": [
                {
                    "partition_id": 1,
                    "path": "/data/file_1.csv",
                    "reader_options": {"sep": ";"},
                },
                {
                    "partition_id": 2,
                    "path": "/data/file_2.csv",
                    "reader_options": {"header": 0},
                },
            ],
            "logs": {"s3": "s3a://my_bucket/my_prefix/data/file.csv.gz"},
        },
    )

    # We should be able to provide generator_asset names
    assert generator.get_available_data_asset_names() == {
        "names": [("asset1", "manual"), ("logs", "manual")]
    }

    # We should be able to get partition ids
    assert generator.get_available_partition_ids(data_asset_name="asset1") == [1, 2]
    assert generator.get_available_partition_ids(data_asset_name="logs") == []

    # We should be able to iterate over manually-specified kwargs
    kwargs = generator.yield_batch_kwargs("logs", limit=5)
    assert len(kwargs) == 3
    assert kwargs["reader_options"] == {
        "nrows": 5
    }  # IMPORTANT: Note that *limit* was a batch parameter,
    # and *because we used a PandasDatasource was translated into reader_options
    assert kwargs["s3"] == "s3a://my_bucket/my_prefix/data/file.csv.gz"

<<<<<<< HEAD
    kwargs = generator.build_batch_kwargs(data_asset_name="asset1", partition_id=2)
    assert len(kwargs) == 4
    assert kwargs['path'] == '/data/file_2.csv'
    assert kwargs['reader_options'] == {'header': 0}
    assert kwargs['datasource'] == 'basic_pandas_datasource'
=======
    kwargs = generator.build_batch_kwargs("asset1", partition_id=2)
    assert len(kwargs) == 3
    assert kwargs["path"] == "/data/file_2.csv"
    assert kwargs["reader_options"] == {"header": 0}
    assert kwargs["datasource"] == "basic_pandas_datasource"
>>>>>>> 5b820611
<|MERGE_RESOLUTION|>--- conflicted
+++ resolved
@@ -41,16 +41,8 @@
     # and *because we used a PandasDatasource was translated into reader_options
     assert kwargs["s3"] == "s3a://my_bucket/my_prefix/data/file.csv.gz"
 
-<<<<<<< HEAD
-    kwargs = generator.build_batch_kwargs(data_asset_name="asset1", partition_id=2)
-    assert len(kwargs) == 4
-    assert kwargs['path'] == '/data/file_2.csv'
-    assert kwargs['reader_options'] == {'header': 0}
-    assert kwargs['datasource'] == 'basic_pandas_datasource'
-=======
     kwargs = generator.build_batch_kwargs("asset1", partition_id=2)
     assert len(kwargs) == 3
     assert kwargs["path"] == "/data/file_2.csv"
     assert kwargs["reader_options"] == {"header": 0}
-    assert kwargs["datasource"] == "basic_pandas_datasource"
->>>>>>> 5b820611
+    assert kwargs["datasource"] == "basic_pandas_datasource"