--- conflicted
+++ resolved
@@ -1,12 +1,10 @@
-<<<<<<< HEAD
-=======
 import json
->>>>>>> fb1b1ce7
 import os
 import shutil
 
 import pytest
 from freezegun import freeze_time
+
 from great_expectations import DataContext
 from great_expectations.core import RunIdentifier
 from great_expectations.data_context.store import ExpectationsStore, ValidationsStore
@@ -263,12 +261,8 @@
         ].full_base_directory,
         "validations",
         expectation_suite_path_component,
-<<<<<<< HEAD
         run_id.run_name,
         run_id.run_time.isoformat(),
-=======
-        run_id,
->>>>>>> fb1b1ce7
         batch.batch_id + ".html",
     )
 
@@ -313,12 +307,8 @@
         ].full_base_directory,
         "validations",
         expectation_suite_path_component,
-<<<<<<< HEAD
         run_id.run_name,
         run_id.run_time.isoformat(),
-=======
-        run_id,
->>>>>>> fb1b1ce7
         batch.batch_id + ".html",
     )
 
@@ -458,11 +448,7 @@
     project_dir = os.path.join(base_dir, "project_path")
     os.mkdir(project_dir)
 
-<<<<<<< HEAD
     # fixture config swaps site section builder source stores and specifies custom run_name_filters
-=======
-    # fixture config swaps site section builder source stores and specifies custom run_id_filters
->>>>>>> fb1b1ce7
     shutil.copy(
         file_relative_path(
             __file__, "../test_fixtures/great_expectations_custom_local_site_config.yml"
@@ -489,21 +475,13 @@
 
     validations_site_section_builder = site_section_builders["validations"]
     assert isinstance(validations_site_section_builder.source_store, ExpectationsStore)
-<<<<<<< HEAD
     assert validations_site_section_builder.run_name_filter == {
-=======
-    assert validations_site_section_builder.run_id_filter == {
->>>>>>> fb1b1ce7
         "ne": "custom_validations_filter"
     }
 
     profiling_site_section_builder = site_section_builders["profiling"]
     assert isinstance(validations_site_section_builder.source_store, ExpectationsStore)
-<<<<<<< HEAD
     assert profiling_site_section_builder.run_name_filter == {
-=======
-    assert profiling_site_section_builder.run_id_filter == {
->>>>>>> fb1b1ce7
         "eq": "custom_profiling_filter"
     }
 
