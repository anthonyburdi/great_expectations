import json
import os
import shutil

import pytest
from freezegun import freeze_time

from great_expectations import DataContext
from great_expectations.core import RunIdentifier
from great_expectations.data_context.store import ExpectationsStore, ValidationsStore
from great_expectations.data_context.types.resource_identifiers import (
    ExpectationSuiteIdentifier,
    ValidationResultIdentifier,
)
from great_expectations.data_context.util import (
    file_relative_path,
    instantiate_class_from_config,
)
from great_expectations.render.renderer.site_builder import SiteBuilder


def assert_how_to_buttons(
    context,
    index_page_locator_info: str,
    index_links_dict: dict,
    show_how_to_buttons=True,
):
    """Helper function to assert presence or non-presence of how-to buttons and related content in various
        Data Docs pages.
    """

    # these are simple checks for presence of certain page elements
    show_walkthrough_button = "Show Walkthrough"
    walkthrough_modal = "Great Expectations Walkthrough"
    cta_footer = (
        "To continue exploring Great Expectations check out one of these tutorials..."
    )
    how_to_edit_suite_button = "How to Edit This Suite"
    how_to_edit_suite_modal = "How to Edit This Expectation Suite"
    action_card = "Actions"

    how_to_page_elements_dict = {
        "index_pages": [show_walkthrough_button, walkthrough_modal, cta_footer],
        "expectation_suites": [
            how_to_edit_suite_button,
            how_to_edit_suite_modal,
            show_walkthrough_button,
            walkthrough_modal,
        ],
        "validation_results": [
            how_to_edit_suite_button,
            how_to_edit_suite_modal,
            show_walkthrough_button,
            walkthrough_modal,
        ],
        "profiling_results": [action_card, show_walkthrough_button, walkthrough_modal],
    }

    data_docs_site_dir = os.path.join(
        context._context_root_directory,
        context._project_config.data_docs_sites["local_site"]["store_backend"][
            "base_directory"
        ],
    )

    page_paths_dict = {
        "index_pages": [index_page_locator_info[7:]],
        "expectation_suites": [
            os.path.join(data_docs_site_dir, link_dict["filepath"])
            for link_dict in index_links_dict.get("expectations_links", [])
        ],
        "validation_results": [
            os.path.join(data_docs_site_dir, link_dict["filepath"])
            for link_dict in index_links_dict.get("validations_links", [])
        ],
        "profiling_results": [
            os.path.join(data_docs_site_dir, link_dict["filepath"])
            for link_dict in index_links_dict.get("profiling_links", [])
        ],
    }

    for page_type, page_paths in page_paths_dict.items():
        for page_path in page_paths:
            with open(page_path, "r") as f:
                page = f.read()
                for how_to_element in how_to_page_elements_dict[page_type]:
                    if show_how_to_buttons:
                        assert how_to_element in page
                    else:
                        assert how_to_element not in page


@freeze_time("09/26/2019 13:42:41")
@pytest.mark.rendered_output
def test_configuration_driven_site_builder(
    site_builder_data_context_with_html_store_titanic_random,
):
    context = site_builder_data_context_with_html_store_titanic_random

    context.add_validation_operator(
        "validate_and_store",
        {
            "class_name": "ActionListValidationOperator",
            "action_list": [
                {
                    "name": "store_validation_result",
                    "action": {
                        "class_name": "StoreValidationResultAction",
                        "target_store_name": "validations_store",
                    },
                },
                {
                    "name": "extract_and_store_eval_parameters",
                    "action": {
                        "class_name": "StoreEvaluationParametersAction",
                        "target_store_name": "evaluation_parameter_store",
                    },
                },
            ],
        },
    )

    # profiling the Titanic datasource will generate one expectation suite and one validation
    # that is a profiling result
    datasource_name = "titanic"
    data_asset_name = "Titanic"
    profiler_name = "BasicDatasetProfiler"
    generator_name = "subdir_reader"
    context.profile_datasource(datasource_name)

    # creating another validation result using the profiler's suite (no need to use a new expectation suite
    # for this test). having two validation results - one with run id "profiling" - allows us to test
    # the logic of run_name_filter that helps filtering validation results to be included in
    # the profiling and the validation sections.
    batch_kwargs = context.build_batch_kwargs(
        datasource=datasource_name,
        batch_kwargs_generator=generator_name,
        name=data_asset_name,
    )

    expectation_suite_name = "{}.{}.{}.{}".format(
        datasource_name, generator_name, data_asset_name, profiler_name
    )

    batch = context.get_batch(
        batch_kwargs=batch_kwargs, expectation_suite_name=expectation_suite_name,
    )
    run_id = RunIdentifier(run_name="test_run_id_12345")
    context.run_validation_operator(
        assets_to_validate=[batch],
        run_id=run_id,
        validation_operator_name="validate_and_store",
    )

    data_docs_config = context._project_config.data_docs_sites
    local_site_config = data_docs_config["local_site"]

    validations_set = set(context.stores["validations_store"].list_keys())
    assert len(validations_set) == 6
    assert (
        ValidationResultIdentifier(
            expectation_suite_identifier=ExpectationSuiteIdentifier(
                expectation_suite_name=expectation_suite_name
            ),
            run_id="test_run_id_12345",
            batch_identifier=batch.batch_id,
        )
        in validations_set
    )
    assert (
        ValidationResultIdentifier(
            expectation_suite_identifier=ExpectationSuiteIdentifier(
                expectation_suite_name=expectation_suite_name
            ),
            run_id="profiling",
            batch_identifier=batch.batch_id,
        )
        in validations_set
    )
    assert (
        ValidationResultIdentifier(
            expectation_suite_identifier=ExpectationSuiteIdentifier(
                expectation_suite_name=expectation_suite_name
            ),
            run_id="profiling",
            batch_identifier=batch.batch_id,
        )
        in validations_set
    )
    assert (
        ValidationResultIdentifier(
            expectation_suite_identifier=ExpectationSuiteIdentifier(
                expectation_suite_name=expectation_suite_name
            ),
            run_id="profiling",
            batch_identifier=batch.batch_id,
        )
        in validations_set
    )

    site_builder = SiteBuilder(
        data_context=context,
        runtime_environment={"root_directory": context.root_directory},
        **local_site_config
    )
    res = site_builder.build()

    index_page_locator_info = res[0]
    index_links_dict = res[1]

    # assert that how-to buttons and related elements are rendered (default behavior)
    assert_how_to_buttons(context, index_page_locator_info, index_links_dict)
    # print(json.dumps(index_page_locator_info, indent=2))
    assert (
        index_page_locator_info
        == "file://"
        + context.root_directory
        + "/uncommitted/data_docs/local_site/index.html"
    )

<<<<<<< HEAD
=======
    # print(json.dumps(index_links_dict, indent=2))

>>>>>>> 5b820611
    assert "site_name" in index_links_dict

    assert "expectations_links" in index_links_dict
    assert len(index_links_dict["expectations_links"]) == 5

    assert "validations_links" in index_links_dict
    assert (
        len(index_links_dict["validations_links"]) == 1
    ), """
    The only rendered validation should be the one not generated by the profiler
    """

    assert "profiling_links" in index_links_dict
    assert len(index_links_dict["profiling_links"]) == 5

    # save documentation locally
    os.makedirs("./tests/render/output", exist_ok=True)
    os.makedirs("./tests/render/output/documentation", exist_ok=True)

    if os.path.isdir("./tests/render/output/documentation"):
        shutil.rmtree("./tests/render/output/documentation")
    shutil.copytree(
        os.path.join(
            site_builder_data_context_with_html_store_titanic_random.root_directory,
            "uncommitted/data_docs/",
        ),
        "./tests/render/output/documentation",
    )

    # let's create another validation result and run the site builder to add it
    # to the data docs
    # the operator does not have an StoreValidationResultAction action configured, so the site
    # will not be updated without our call to site builder

    expectation_suite_path_component = expectation_suite_name.replace(".", "/")
    validation_result_page_path = os.path.join(
        site_builder.site_index_builder.target_store.store_backends[
            ValidationResultIdentifier
        ].full_base_directory,
        "validations",
        expectation_suite_path_component,
<<<<<<< HEAD
        run_id.run_name,
        run_id.run_time.isoformat(),
        batch.batch_id + ".html")
=======
        run_id,
        batch.batch_id + ".html",
    )
>>>>>>> 5b820611

    ts_last_mod_0 = os.path.getmtime(validation_result_page_path)

    run_id = RunIdentifier(run_name="test_run_id_12346")
    operator_result = context.run_validation_operator(
        assets_to_validate=[batch],
        run_id=run_id,
        validation_operator_name="validate_and_store",
    )

    validation_result_id = ValidationResultIdentifier(
        expectation_suite_identifier=[key for key in operator_result["details"].keys()][
            0
        ],
        run_id=run_id,
        batch_identifier=batch.batch_id,
    )
    res = site_builder.build(resource_identifiers=[validation_result_id])

    index_links_dict = res[1]

    # verify that an additional validation result HTML file was generated
    assert len(index_links_dict["validations_links"]) == 2

    site_builder.site_index_builder.target_store.store_backends[
        ValidationResultIdentifier
    ].full_base_directory

    # verify that the validation result HTML file rendered in the previous run was NOT updated
    ts_last_mod_1 = os.path.getmtime(validation_result_page_path)

    assert ts_last_mod_0 == ts_last_mod_1

    # verify that the new method of the site builder that returns the URL of the HTML file that renders
    # a resource

    new_validation_result_page_path = os.path.join(
        site_builder.site_index_builder.target_store.store_backends[
            ValidationResultIdentifier
        ].full_base_directory,
        "validations",
        expectation_suite_path_component,
<<<<<<< HEAD
        run_id.run_name,
        run_id.run_time.isoformat(),
        batch.batch_id + ".html")
=======
        run_id,
        batch.batch_id + ".html",
    )
>>>>>>> 5b820611

    html_url = site_builder.get_resource_url(resource_identifier=validation_result_id)
    assert "file://" + new_validation_result_page_path == html_url

    html_url = site_builder.get_resource_url()
    assert (
        "file://"
        + os.path.join(
            site_builder.site_index_builder.target_store.store_backends[
                ValidationResultIdentifier
            ].full_base_directory,
            "index.html",
        )
        == html_url
    )

    team_site_config = data_docs_config["team_site"]
    team_site_builder = SiteBuilder(
        data_context=context,
        runtime_environment={"root_directory": context.root_directory},
        **team_site_config
    )
    team_site_builder.clean_site()
    obs = [
        url_dict
        for url_dict in context.get_docs_sites_urls(site_name="team_site")
        if url_dict.get("site_url")
    ]
    assert len(obs) == 0

    # exercise clean_site
    site_builder.clean_site()
    obs = [
        url_dict
        for url_dict in context.get_docs_sites_urls()
        if url_dict.get("site_url")
    ]
    assert len(obs) == 0

    # restore site
    context = site_builder_data_context_with_html_store_titanic_random
    site_builder = SiteBuilder(
        data_context=context,
        runtime_environment={"root_directory": context.root_directory},
        **local_site_config
    )
    res = site_builder.build()


@pytest.mark.rendered_output
def test_configuration_driven_site_builder_without_how_to_buttons(
    site_builder_data_context_with_html_store_titanic_random,
):
    context = site_builder_data_context_with_html_store_titanic_random

    context.add_validation_operator(
        "validate_and_store",
        {
            "class_name": "ActionListValidationOperator",
            "action_list": [
                {
                    "name": "store_validation_result",
                    "action": {
                        "class_name": "StoreValidationResultAction",
                        "target_store_name": "validations_store",
                    },
                },
                {
                    "name": "extract_and_store_eval_parameters",
                    "action": {
                        "class_name": "StoreEvaluationParametersAction",
                        "target_store_name": "evaluation_parameter_store",
                    },
                },
            ],
        },
    )

    # profiling the Titanic datasource will generate one expectation suite and one validation
    # that is a profiling result
    datasource_name = "titanic"
    data_asset_name = "Titanic"
    profiler_name = "BasicDatasetProfiler"
    generator_name = "subdir_reader"
    context.profile_datasource(datasource_name)

    # creating another validation result using the profiler's suite (no need to use a new expectation suite
    # for this test). having two validation results - one with run id "profiling" - allows us to test
    # the logic of run_name_filter that helps filtering validation results to be included in
    # the profiling and the validation sections.
    batch_kwargs = context.build_batch_kwargs(
        datasource=datasource_name,
        batch_kwargs_generator=generator_name,
        name=data_asset_name,
    )

    expectation_suite_name = "{}.{}.{}.{}".format(
        datasource_name, generator_name, data_asset_name, profiler_name
    )

    batch = context.get_batch(
        batch_kwargs=batch_kwargs, expectation_suite_name=expectation_suite_name,
    )
    run_id = "test_run_id_12345"
    context.run_validation_operator(
        assets_to_validate=[batch],
        run_id=run_id,
        validation_operator_name="validate_and_store",
    )

    data_docs_config = context._project_config.data_docs_sites
    local_site_config = data_docs_config["local_site"]

    # set this flag to false in config to hide how-to buttons and related elements
    local_site_config["show_how_to_buttons"] = False

    site_builder = SiteBuilder(
        data_context=context,
        runtime_environment={"root_directory": context.root_directory},
        **local_site_config
    )
    res = site_builder.build()

    index_page_locator_info = res[0]
    index_links_dict = res[1]

    assert_how_to_buttons(
        context, index_page_locator_info, index_links_dict, show_how_to_buttons=False
    )


def test_site_builder_with_custom_site_section_builders_config(tmp_path_factory):
    """Test that site builder can handle partially specified custom site_section_builders config"""
    base_dir = str(tmp_path_factory.mktemp("project_dir"))
    project_dir = os.path.join(base_dir, "project_path")
    os.mkdir(project_dir)

<<<<<<< HEAD
    # fixture config swaps site section builder source stores and specifies custom run_name_filters
    shutil.copy(file_relative_path(__file__, "../test_fixtures/great_expectations_custom_local_site_config.yml"),
                str(os.path.join(project_dir, "great_expectations.yml")))
=======
    # fixture config swaps site section builder source stores and specifies custom run_id_filters
    shutil.copy(
        file_relative_path(
            __file__, "../test_fixtures/great_expectations_custom_local_site_config.yml"
        ),
        str(os.path.join(project_dir, "great_expectations.yml")),
    )
>>>>>>> 5b820611
    context = DataContext(context_root_dir=project_dir)
    local_site_config = context._project_config.data_docs_sites.get("local_site")

    module_name = "great_expectations.render.renderer.site_builder"
    site_builder = instantiate_class_from_config(
        config=local_site_config,
        runtime_environment={
            "data_context": context,
            "root_directory": context.root_directory,
            "site_name": "local_site",
        },
        config_defaults={"module_name": module_name},
    )
    site_section_builders = site_builder.site_section_builders

    expectations_site_section_builder = site_section_builders["expectations"]
    assert isinstance(expectations_site_section_builder.source_store, ValidationsStore)

    validations_site_section_builder = site_section_builders["validations"]
<<<<<<< HEAD
    assert isinstance(
        validations_site_section_builder.source_store,
        ExpectationsStore
    )
    assert validations_site_section_builder.run_name_filter == {"ne": "custom_validations_filter"}

    profiling_site_section_builder = site_section_builders["profiling"]
    assert isinstance(
        validations_site_section_builder.source_store,
        ExpectationsStore
    )
    assert profiling_site_section_builder.run_name_filter == {"eq": "custom_profiling_filter"}
=======
    assert isinstance(validations_site_section_builder.source_store, ExpectationsStore)
    assert validations_site_section_builder.run_id_filter == {
        "ne": "custom_validations_filter"
    }

    profiling_site_section_builder = site_section_builders["profiling"]
    assert isinstance(validations_site_section_builder.source_store, ExpectationsStore)
    assert profiling_site_section_builder.run_id_filter == {
        "eq": "custom_profiling_filter"
    }
>>>>>>> 5b820611


@freeze_time("09/24/2019 23:18:36")
def test_site_builder_usage_statistics_enabled(
    site_builder_data_context_with_html_store_titanic_random,
):
    context = site_builder_data_context_with_html_store_titanic_random

    sites = (
        site_builder_data_context_with_html_store_titanic_random._project_config_with_variables_substituted.data_docs_sites
    )
    local_site_config = sites["local_site"]
    site_builder = instantiate_class_from_config(
        config=local_site_config,
        runtime_environment={
            "data_context": context,
            "root_directory": context.root_directory,
            "site_name": "local_site",
        },
        config_defaults={
            "module_name": "great_expectations.render.renderer.site_builder"
        },
    )
    site_builder_return_obj = site_builder.build()
    index_page_path = site_builder_return_obj[0]
    links_dict = site_builder_return_obj[1]
    expectation_suite_pages = [
        file_relative_path(index_page_path, expectation_suite_link_dict["filepath"])
        for expectation_suite_link_dict in links_dict["expectations_links"]
    ]
    profiling_results_pages = [
        file_relative_path(index_page_path, profiling_link_dict["filepath"])
        for profiling_link_dict in links_dict["profiling_links"]
    ]

    page_paths_to_check = (
        [index_page_path] + expectation_suite_pages + profiling_results_pages
    )

    expected_logo_url = "https://great-expectations-web-assets.s3.us-east-2.amazonaws.com/logo-long.png?d=2019-09-24T23:18:36&dataContextId=f43d4897-385f-4366-82b0-1a8eda2bf79c"

    for page_path in page_paths_to_check:
        with open(page_path[7:]) as f:
            page_contents = f.read()
            assert expected_logo_url in page_contents


@freeze_time("09/24/2019 23:18:36")
def test_site_builder_usage_statistics_disabled(
    site_builder_data_context_with_html_store_titanic_random,
):
    context = site_builder_data_context_with_html_store_titanic_random
    context._project_config.anonymous_usage_statistics = {
        "enabled": False,
        "data_context_id": "f43d4897-385f-4366-82b0-1a8eda2bf79c",
    }
    data_context_id = context.anonymous_usage_statistics["data_context_id"]

    sites = (
        site_builder_data_context_with_html_store_titanic_random._project_config_with_variables_substituted.data_docs_sites
    )
    local_site_config = sites["local_site"]
    site_builder = instantiate_class_from_config(
        config=local_site_config,
        runtime_environment={
            "data_context": context,
            "root_directory": context.root_directory,
            "site_name": "local_site",
        },
        config_defaults={
            "module_name": "great_expectations.render.renderer.site_builder"
        },
    )
    site_builder_return_obj = site_builder.build()
    index_page_path = site_builder_return_obj[0]
    links_dict = site_builder_return_obj[1]
    expectation_suite_pages = [
        file_relative_path(index_page_path, expectation_suite_link_dict["filepath"])
        for expectation_suite_link_dict in links_dict["expectations_links"]
    ]
    profiling_results_pages = [
        file_relative_path(index_page_path, profiling_link_dict["filepath"])
        for profiling_link_dict in links_dict["profiling_links"]
    ]

    page_paths_to_check = (
        [index_page_path] + expectation_suite_pages + profiling_results_pages
    )

    expected_logo_url = "https://great-expectations-web-assets.s3.us-east-2.amazonaws.com/logo-long.png?d=2019-09-24T23:18:36"

    for page_path in page_paths_to_check:
        with open(page_path[7:]) as f:
            page_contents = f.read()
            assert expected_logo_url in page_contents
            assert data_context_id not in page_contents<|MERGE_RESOLUTION|>--- conflicted
+++ resolved
@@ -218,11 +218,6 @@
         + "/uncommitted/data_docs/local_site/index.html"
     )
 
-<<<<<<< HEAD
-=======
-    # print(json.dumps(index_links_dict, indent=2))
-
->>>>>>> 5b820611
     assert "site_name" in index_links_dict
 
     assert "expectations_links" in index_links_dict
@@ -264,15 +259,9 @@
         ].full_base_directory,
         "validations",
         expectation_suite_path_component,
-<<<<<<< HEAD
-        run_id.run_name,
-        run_id.run_time.isoformat(),
-        batch.batch_id + ".html")
-=======
         run_id,
         batch.batch_id + ".html",
     )
->>>>>>> 5b820611
 
     ts_last_mod_0 = os.path.getmtime(validation_result_page_path)
 
@@ -315,15 +304,9 @@
         ].full_base_directory,
         "validations",
         expectation_suite_path_component,
-<<<<<<< HEAD
-        run_id.run_name,
-        run_id.run_time.isoformat(),
-        batch.batch_id + ".html")
-=======
         run_id,
         batch.batch_id + ".html",
     )
->>>>>>> 5b820611
 
     html_url = site_builder.get_resource_url(resource_identifier=validation_result_id)
     assert "file://" + new_validation_result_page_path == html_url
@@ -461,11 +444,6 @@
     project_dir = os.path.join(base_dir, "project_path")
     os.mkdir(project_dir)
 
-<<<<<<< HEAD
-    # fixture config swaps site section builder source stores and specifies custom run_name_filters
-    shutil.copy(file_relative_path(__file__, "../test_fixtures/great_expectations_custom_local_site_config.yml"),
-                str(os.path.join(project_dir, "great_expectations.yml")))
-=======
     # fixture config swaps site section builder source stores and specifies custom run_id_filters
     shutil.copy(
         file_relative_path(
@@ -473,7 +451,6 @@
         ),
         str(os.path.join(project_dir, "great_expectations.yml")),
     )
->>>>>>> 5b820611
     context = DataContext(context_root_dir=project_dir)
     local_site_config = context._project_config.data_docs_sites.get("local_site")
 
@@ -493,20 +470,6 @@
     assert isinstance(expectations_site_section_builder.source_store, ValidationsStore)
 
     validations_site_section_builder = site_section_builders["validations"]
-<<<<<<< HEAD
-    assert isinstance(
-        validations_site_section_builder.source_store,
-        ExpectationsStore
-    )
-    assert validations_site_section_builder.run_name_filter == {"ne": "custom_validations_filter"}
-
-    profiling_site_section_builder = site_section_builders["profiling"]
-    assert isinstance(
-        validations_site_section_builder.source_store,
-        ExpectationsStore
-    )
-    assert profiling_site_section_builder.run_name_filter == {"eq": "custom_profiling_filter"}
-=======
     assert isinstance(validations_site_section_builder.source_store, ExpectationsStore)
     assert validations_site_section_builder.run_id_filter == {
         "ne": "custom_validations_filter"
@@ -517,7 +480,6 @@
     assert profiling_site_section_builder.run_id_filter == {
         "eq": "custom_profiling_filter"
     }
->>>>>>> 5b820611
 
 
 @freeze_time("09/24/2019 23:18:36")
