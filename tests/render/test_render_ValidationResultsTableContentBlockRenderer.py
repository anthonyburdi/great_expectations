# -*- coding: utf-8 -*-

import json

from great_expectations.core import (
    ExpectationConfiguration,
    ExpectationValidationResult,
)
from great_expectations.render.renderer.content_block import (
    ValidationResultsTableContentBlockRenderer,
)
from great_expectations.render.types import (
    RenderedComponentContent,
    RenderedStringTemplateContent,
)


def test_ValidationResultsTableContentBlockRenderer_generate_expectation_row_with_errored_expectation(
    evr_failed_with_exception,
):
    result = ValidationResultsTableContentBlockRenderer.render(
        [evr_failed_with_exception]
    ).to_json_dict()
    print(result)
    expected_result = {
<<<<<<< HEAD
        'content_block_type': 'table',
        'styling': {
            'body': {
                'classes': ['table']},
            'classes': ['ml-2', 'mr-2', 'mt-0', 'mb-0',
                        'table-responsive']}, 'table': [[{
            'content_block_type': 'string_template',
            'string_template': {
                'template': '$icon',
                'params': {
                    'icon': ''},
                'styling': {
                    'params': {
                        'icon': {
                            'classes': [
                                'fas',
                                'fa-exclamation-triangle',
                                'text-warning'],
                            'tag': 'i'}}}}},
            [{
                'content_block_type': 'string_template',
                'string_template': {
                    'template': '$column can match any distribution.',
                    'params': {
                        "column": "live",
                        "partition_object": None,
                        "threshold": None,
                        "result_format": "SUMMARY"}}},
                {
                    'content_block_type': 'string_template',
                    'string_template': {
                        'template': '\n\n$expectation_type raised an exception:\n$exception_message',
                        'params': {
                            'expectation_type': 'expect_column_kl_divergence_to_be_less_than',
                            'exception_message': 'Invalid partition object.'},
                        'tag': 'strong',
                        'styling': {
                            'classes': [
                                'text-danger'],
                            'params': {
                                'exception_message': {
                                    'tag': 'code'},
                                'expectation_type': {
                                    'classes': [
                                        'badge',
                                        'badge-danger',
                                        'mb-2']}}}}},
                {
                    'content_block_type': 'collapse',
                    'collapse_toggle_link': 'Show exception traceback...',
                    'collapse': [
                        {
                            'content_block_type': 'string_template',
                            'string_template': {
                                'template': 'Traceback (most recent call last):\n  File "/great_expectations/great_expectations/data_asset/data_asset.py", line 216, in wrapper\n    return_obj = func(self, **evaluation_args)\n  File "/great_expectations/great_expectations/dataset/dataset.py", line 106, in inner_wrapper\n    evaluation_result = func(self, column, *args, **kwargs)\n  File "/great_expectations/great_expectations/dataset/dataset.py", line 3381, in expect_column_kl_divergence_to_be_less_than\n    raise ValueError("Invalid partition object.")\nValueError: Invalid partition object.\n',
                                'tag': 'code'}}],
                    'inline_link': False}],
            '--']],
        'header_row': ['Status', 'Expectation', 'Observed Value'],
        'header_row_options': {'Status': {'sortable': True}},
        'table_options': {'search': True, 'icon-size': 'sm'}}
=======
        "content_block_type": "table",
        "styling": {
            "body": {"classes": ["table"]},
            "classes": ["ml-2", "mr-2", "mt-0", "mb-0", "table-responsive"],
        },
        "table": [
            [
                {
                    "content_block_type": "string_template",
                    "string_template": {
                        "template": "$icon",
                        "params": {"icon": ""},
                        "styling": {
                            "params": {
                                "icon": {
                                    "classes": [
                                        "fas",
                                        "fa-exclamation-triangle",
                                        "text-warning",
                                    ],
                                    "tag": "i",
                                }
                            }
                        },
                    },
                },
                [
                    {
                        "content_block_type": "string_template",
                        "string_template": {
                            "template": "$column can match any distribution.",
                            "params": {
                                "column": "live",
                                "partition_object": None,
                                "threshold": None,
                                "result_format": "SUMMARY",
                            },
                        },
                    },
                    {
                        "content_block_type": "string_template",
                        "string_template": {
                            "template": "\n\n$expectation_type raised an exception:\n$exception_message",
                            "params": {
                                "expectation_type": "expect_column_kl_divergence_to_be_less_than",
                                "exception_message": "Invalid partition object.",
                            },
                            "tag": "strong",
                            "styling": {
                                "classes": ["text-danger"],
                                "params": {
                                    "exception_message": {"tag": "code"},
                                    "expectation_type": {
                                        "classes": ["badge", "badge-danger", "mb-2"]
                                    },
                                },
                            },
                        },
                    },
                    {
                        "content_block_type": "collapse",
                        "collapse_toggle_link": "Show exception traceback...",
                        "collapse": [
                            {
                                "content_block_type": "string_template",
                                "string_template": {
                                    "template": 'Traceback (most recent call last):\n  File "/great_expectations/great_expectations/data_asset/data_asset.py", line 216, in wrapper\n    return_obj = func(self, **evaluation_args)\n  File "/great_expectations/great_expectations/dataset/dataset.py", line 106, in inner_wrapper\n    evaluation_result = func(self, column, *args, **kwargs)\n  File "/great_expectations/great_expectations/dataset/dataset.py", line 3381, in expect_column_kl_divergence_to_be_less_than\n    raise ValueError("Invalid partition object.")\nValueError: Invalid partition object.\n',
                                    "tag": "code",
                                },
                            }
                        ],
                        "inline_link": False,
                    },
                ],
                "--",
            ]
        ],
        "header_row": ["Status", "Expectation", "Observed Value"],
    }
>>>>>>> 5b820611
    assert result == expected_result


def test_ValidationResultsTableContentBlockRenderer_render(
    titanic_profiled_name_column_evrs,
):
    validation_results_table = ValidationResultsTableContentBlockRenderer.render(
        titanic_profiled_name_column_evrs
    )

    assert isinstance(validation_results_table, RenderedComponentContent)
    assert validation_results_table.content_block_type == "table"
    assert len(validation_results_table.table) == 6
    assert validation_results_table.header_row == [
        "Status",
        "Expectation",
        "Observed Value",
    ]
    assert validation_results_table.styling == {
        "body": {"classes": ["table"]},
        "classes": ["ml-2", "mr-2", "mt-0", "mb-0", "table-responsive"],
    }
    assert json.dumps(validation_results_table.to_json_dict()).count("$icon") == 6


def test_ValidationResultsTableContentBlockRenderer_get_content_block_fn(evr_success):
    content_block_fn = ValidationResultsTableContentBlockRenderer._get_content_block_fn(
        "expect_table_row_count_to_be_between"
    )
    content_block_fn_output = content_block_fn(evr_success)

    content_block_fn_expected_output = [
        [
            RenderedStringTemplateContent(
                **{
                    "content_block_type": "string_template",
                    "string_template": {
                        "template": "$icon",
                        "params": {"icon": ""},
                        "styling": {
                            "params": {
                                "icon": {
                                    "classes": [
                                        "fas",
                                        "fa-check-circle",
                                        "text-success",
                                    ],
                                    "tag": "i",
                                }
                            }
                        },
                    },
                    "styling": {
                        "parent": {
                            "classes": ["hide-succeeded-validation-target-child"]
                        }
                    },
                }
            ),
            RenderedStringTemplateContent(
                **{
                    "content_block_type": "string_template",
                    "string_template": {
                        "template": "Must have more than $min_value rows.",
                        "params": {
                            "min_value": 0,
                            "max_value": None,
                            "result_format": "SUMMARY",
                        },
                        "styling": None,
                    },
                }
            ),
            "1,313",
        ]
    ]
    assert content_block_fn_output == content_block_fn_expected_output


def test_ValidationResultsTableContentBlockRenderer_get_observed_value(evr_success):
    evr_no_result_key = ExpectationValidationResult(
        success=True,
        exception_info={
            "raised_exception": False,
            "exception_message": None,
            "exception_traceback": None,
        },
        expectation_config=ExpectationConfiguration(
            expectation_type="expect_table_row_count_to_be_between",
            kwargs={"min_value": 0, "max_value": None, "result_format": "SUMMARY"},
        ),
    )

    evr_expect_column_values_to_not_be_null = ExpectationValidationResult(
        success=True,
        result={
            "element_count": 1313,
            "unexpected_count": 1050,
            "unexpected_percent": 79.96953541508,
            "partial_unexpected_list": [],
        },
        exception_info={
            "raised_exception": False,
            "exception_message": None,
            "exception_traceback": None,
        },
        expectation_config=ExpectationConfiguration(
            expectation_type="expect_column_values_to_not_be_null",
            kwargs={"column": "Unnamed: 0", "mostly": 0.5, "result_format": "SUMMARY"},
        ),
    )

    evr_expect_column_values_to_be_null = ExpectationValidationResult(
        success=True,
        result={
            "element_count": 1313,
            "unexpected_count": 0,
            "unexpected_percent": 0.0,
            "partial_unexpected_list": [],
        },
        exception_info={
            "raised_exception": False,
            "exception_message": None,
            "exception_traceback": None,
        },
        expectation_config=ExpectationConfiguration(
            expectation_type="expect_column_values_to_be_null",
            kwargs={"column": "Unnamed: 0", "mostly": 0.5, "result_format": "SUMMARY"},
        ),
    )

    # test _get_observed_value when evr.result["observed_value"] exists
    output_1 = ValidationResultsTableContentBlockRenderer._get_observed_value(
        evr_success
    )
    assert output_1 == "1,313"
    # test _get_observed_value when evr.result does not exist
    output_2 = ValidationResultsTableContentBlockRenderer._get_observed_value(
        evr_no_result_key
    )
    assert output_2 == "--"
    # test _get_observed_value for expect_column_values_to_not_be_null expectation type
    output_3 = ValidationResultsTableContentBlockRenderer._get_observed_value(
        evr_expect_column_values_to_not_be_null
    )
    assert output_3 == "≈20.03% not null"
    # test _get_observed_value for expect_column_values_to_be_null expectation type
    output_4 = ValidationResultsTableContentBlockRenderer._get_observed_value(
        evr_expect_column_values_to_be_null
    )
    assert output_4 == "100% null"


def test_ValidationResultsTableContentBlockRenderer_get_unexpected_statement(
    evr_success, evr_failed
):
    evr_no_result = ExpectationValidationResult(
        success=True,
        exception_info={
            "raised_exception": False,
            "exception_message": None,
            "exception_traceback": None,
        },
        expectation_config=ExpectationConfiguration(
            expectation_type="expect_table_row_count_to_be_between",
            kwargs={"min_value": 0, "max_value": None, "result_format": "SUMMARY"},
        ),
    )
    evr_failed_no_unexpected_count = ExpectationValidationResult(
        success=False,
        result={
            "element_count": 1313,
            "missing_count": 0,
            "missing_percent": 0.0,
            "unexpected_percent": 0.2284843869002285,
            "unexpected_percent_nonmissing": 0.2284843869002285,
            "partial_unexpected_list": [
                "Daly, Mr Peter Denis ",
                "Barber, Ms ",
                "Geiger, Miss Emily ",
            ],
            "partial_unexpected_index_list": [77, 289, 303],
            "partial_unexpected_counts": [
                {"value": "Barber, Ms ", "count": 1},
                {"value": "Daly, Mr Peter Denis ", "count": 1},
                {"value": "Geiger, Miss Emily ", "count": 1},
            ],
        },
        exception_info={
            "raised_exception": False,
            "exception_message": None,
            "exception_traceback": None,
        },
        expectation_config=ExpectationConfiguration(
            expectation_type="expect_column_values_to_not_match_regex",
            kwargs={
                "column": "Name",
                "regex": "^\\s+|\\s+$",
                "result_format": "SUMMARY",
            },
        ),
    )

    # test for succeeded evr
    output_1 = ValidationResultsTableContentBlockRenderer._get_unexpected_statement(
        evr_success
    )
    assert output_1 == []

    # test for failed evr
    output_2 = ValidationResultsTableContentBlockRenderer._get_unexpected_statement(
        evr_failed
    )
    assert output_2 == [
        RenderedStringTemplateContent(
            **{
                "content_block_type": "string_template",
                "string_template": {
                    "template": "\n\n$unexpected_count unexpected values found. $unexpected_percent of $element_count total rows.",
                    "params": {
                        "unexpected_count": "3",
                        "unexpected_percent": "≈0.2285%",
                        "element_count": "1,313",
                    },
                    "tag": "strong",
                    "styling": {"classes": ["text-danger"]},
                },
            }
        )
    ]

    # test for evr with no "result" key
    output_3 = ValidationResultsTableContentBlockRenderer._get_unexpected_statement(
        evr_no_result
    )
    print(json.dumps(output_3, indent=2))
    assert output_3 == []

    # test for evr with no unexpected count
    output_4 = ValidationResultsTableContentBlockRenderer._get_unexpected_statement(
        evr_failed_no_unexpected_count
    )
    print(output_4)
    assert output_4 == []

    # test for evr with exception
    evr_failed_exception = ExpectationValidationResult(
        success=False,
        exception_info={
            "raised_exception": True,
            "exception_message": "Unrecognized column: not_a_real_column",
            "exception_traceback": "Traceback (most recent call last):\n...more_traceback...",
        },
        expectation_config=ExpectationConfiguration(
            expectation_type="expect_column_values_to_not_match_regex",
            kwargs={
                "column": "Name",
                "regex": "^\\s+|\\s+$",
                "result_format": "SUMMARY",
            },
        ),
    )

    output_5 = ValidationResultsTableContentBlockRenderer._get_unexpected_statement(
        evr_failed_exception
    )
    output_5 = [content.to_json_dict() for content in output_5]
    expected_output_5 = [
        {
            "content_block_type": "string_template",
            "string_template": {
                "template": "\n\n$expectation_type raised an exception:\n$exception_message",
                "params": {
                    "expectation_type": "expect_column_values_to_not_match_regex",
                    "exception_message": "Unrecognized column: not_a_real_column",
                },
                "tag": "strong",
                "styling": {
                    "classes": ["text-danger"],
                    "params": {
                        "exception_message": {"tag": "code"},
                        "expectation_type": {
                            "classes": ["badge", "badge-danger", "mb-2"]
                        },
                    },
                },
            },
        },
        {
            "content_block_type": "collapse",
            "collapse_toggle_link": "Show exception traceback...",
            "collapse": [
                {
                    "content_block_type": "string_template",
                    "string_template": {
                        "template": "Traceback (most recent call last):\n...more_traceback...",
                        "tag": "code",
                    },
                }
            ],
            "inline_link": False,
        },
    ]
    assert output_5 == expected_output_5


def test_ValidationResultsTableContentBlockRenderer_get_unexpected_table(evr_success):
    evr_failed_no_result = ExpectationValidationResult(
        success=False,
        exception_info={
            "raised_exception": False,
            "exception_message": None,
            "exception_traceback": None,
        },
        expectation_config=ExpectationConfiguration(
            expectation_type="expect_column_values_to_be_in_set",
            kwargs={
                "column": "Unnamed: 0",
                "value_set": [],
                "result_format": "SUMMARY",
            },
        ),
    )

    evr_failed_no_unexpected_list_or_counts = ExpectationValidationResult(
        success=False,
        result={
            "element_count": 1313,
            "missing_count": 0,
            "missing_percent": 0.0,
            "unexpected_count": 1313,
            "unexpected_percent": 100.0,
            "unexpected_percent_nonmissing": 100.0,
        },
        exception_info={
            "raised_exception": False,
            "exception_message": None,
            "exception_traceback": None,
        },
        expectation_config=ExpectationConfiguration(
            expectation_type="expect_column_values_to_be_in_set",
            kwargs={
                "column": "Unnamed: 0",
                "value_set": [],
                "result_format": "SUMMARY",
            },
        ),
    )

    evr_failed_partial_unexpected_list = ExpectationValidationResult(
        success=False,
        result={
            "element_count": 1313,
            "missing_count": 0,
            "missing_percent": 0.0,
            "unexpected_count": 1313,
            "unexpected_percent": 100.0,
            "unexpected_percent_nonmissing": 100.0,
            "partial_unexpected_list": [
                1,
                2,
                3,
                4,
                5,
                6,
                7,
                8,
                9,
                10,
                11,
                12,
                13,
                14,
                15,
                16,
                17,
                18,
                19,
                20,
            ],
        },
        exception_info={
            "raised_exception": False,
            "exception_message": None,
            "exception_traceback": None,
        },
        expectation_config=ExpectationConfiguration(
            expectation_type="expect_column_values_to_be_in_set",
            kwargs={
                "column": "Unnamed: 0",
                "value_set": [],
                "result_format": "SUMMARY",
            },
        ),
    )

    evr_failed_partial_unexpected_counts = ExpectationValidationResult(
        success=False,
        result={
            "element_count": 1313,
            "missing_count": 0,
            "missing_percent": 0.0,
            "unexpected_count": 1313,
            "unexpected_percent": 100.0,
            "unexpected_percent_nonmissing": 100.0,
            "partial_unexpected_list": [
                1,
                2,
                3,
                4,
                5,
                6,
                7,
                8,
                9,
                10,
                11,
                12,
                13,
                14,
                15,
                16,
                17,
                18,
                19,
                20,
            ],
            "partial_unexpected_index_list": [
                0,
                1,
                2,
                3,
                4,
                5,
                6,
                7,
                8,
                9,
                10,
                11,
                12,
                13,
                14,
                15,
                16,
                17,
                18,
                19,
            ],
            "partial_unexpected_counts": [
                {"value": 1, "count": 1},
                {"value": 2, "count": 1},
                {"value": 3, "count": 1},
                {"value": 4, "count": 1},
                {"value": 5, "count": 1},
                {"value": 6, "count": 1},
                {"value": 7, "count": 1},
                {"value": 8, "count": 1},
                {"value": 9, "count": 1},
                {"value": 10, "count": 1},
                {"value": 11, "count": 1},
                {"value": 12, "count": 1},
                {"value": 13, "count": 1},
                {"value": 14, "count": 1},
                {"value": 15, "count": 1},
                {"value": 16, "count": 1},
                {"value": 17, "count": 1},
                {"value": 18, "count": 1},
                {"value": 19, "count": 1},
                {"value": 20, "count": 1},
            ],
        },
        exception_info={
            "raised_exception": False,
            "exception_message": None,
            "exception_traceback": None,
        },
        expectation_config=ExpectationConfiguration(
            expectation_type="expect_column_values_to_be_in_set",
            kwargs={
                "column": "Unnamed: 0",
                "value_set": [],
                "result_format": "SUMMARY",
            },
        ),
    )

    # test for succeeded evr
    output_1 = ValidationResultsTableContentBlockRenderer._get_unexpected_table(
        evr_success
    )
    assert output_1 is None

    # test for failed evr with no "result" key
    output_2 = ValidationResultsTableContentBlockRenderer._get_unexpected_table(
        evr_failed_no_result
    )
    assert output_2 is None

    # test for failed evr with no unexpected list or unexpected counts
    output_3 = ValidationResultsTableContentBlockRenderer._get_unexpected_table(
        evr_failed_no_unexpected_list_or_counts
    )
    assert output_3 is None

    # test for failed evr with partial unexpected list
    output_4 = ValidationResultsTableContentBlockRenderer._get_unexpected_table(
        evr_failed_partial_unexpected_list
    )
    assert output_4.to_json_dict() == {
        "content_block_type": "table",
        "table": [
            [1],
            [2],
            [3],
            [4],
            [5],
            [6],
            [7],
            [8],
            [9],
            [10],
            [11],
            [12],
            [13],
            [14],
            [15],
            [16],
            [17],
            [18],
            [19],
            [20],
        ],
        "header_row": ["Unexpected Value"],
        "styling": {"body": {"classes": ["table-bordered", "table-sm", "mt-3"]}},
    }

    # test for failed evr with partial unexpected counts
    output_5 = ValidationResultsTableContentBlockRenderer._get_unexpected_table(
        evr_failed_partial_unexpected_counts
    )
    assert output_5.to_json_dict() == {
        "content_block_type": "table",
        "table": [
            [1, 1],
            [2, 1],
            [3, 1],
            [4, 1],
            [5, 1],
            [6, 1],
            [7, 1],
            [8, 1],
            [9, 1],
            [10, 1],
            [11, 1],
            [12, 1],
            [13, 1],
            [14, 1],
            [15, 1],
            [16, 1],
            [17, 1],
            [18, 1],
            [19, 1],
            [20, 1],
        ],
        "header_row": ["Unexpected Value", "Count"],
        "styling": {"body": {"classes": ["table-bordered", "table-sm", "mt-3"]}},
    }


def test_ValidationResultsTableContentBlockRenderer_get_status_cell(
    evr_failed_with_exception, evr_success, evr_failed
):
    # test for failed evr with exception
    output_1 = ValidationResultsTableContentBlockRenderer._get_status_icon(
        evr_failed_with_exception
    )
    assert output_1.to_json_dict() == {
        "content_block_type": "string_template",
        "string_template": {
            "template": "$icon",
            "params": {"icon": ""},
            "styling": {
                "params": {
                    "icon": {
                        "classes": ["fas", "fa-exclamation-triangle", "text-warning"],
                        "tag": "i",
                    }
                }
            },
        },
    }

    # test for succeeded evr
    output_2 = ValidationResultsTableContentBlockRenderer._get_status_icon(evr_success)
    assert output_2.to_json_dict() == {
        "content_block_type": "string_template",
        "string_template": {
            "template": "$icon",
            "params": {"icon": ""},
            "styling": {
                "params": {
                    "icon": {
                        "classes": ["fas", "fa-check-circle", "text-success"],
                        "tag": "i",
                    }
                }
            },
        },
        "styling": {"parent": {"classes": ["hide-succeeded-validation-target-child"]}},
    }

    # test for failed evr
    output_3 = ValidationResultsTableContentBlockRenderer._get_status_icon(evr_failed)
    assert output_3.to_json_dict() == {
        "content_block_type": "string_template",
        "string_template": {
            "template": "$icon",
            "params": {"icon": ""},
            "styling": {
                "params": {
                    "icon": {"tag": "i", "classes": ["fas", "fa-times", "text-danger"]}
                }
            },
        },
    }<|MERGE_RESOLUTION|>--- conflicted
+++ resolved
@@ -23,69 +23,6 @@
     ).to_json_dict()
     print(result)
     expected_result = {
-<<<<<<< HEAD
-        'content_block_type': 'table',
-        'styling': {
-            'body': {
-                'classes': ['table']},
-            'classes': ['ml-2', 'mr-2', 'mt-0', 'mb-0',
-                        'table-responsive']}, 'table': [[{
-            'content_block_type': 'string_template',
-            'string_template': {
-                'template': '$icon',
-                'params': {
-                    'icon': ''},
-                'styling': {
-                    'params': {
-                        'icon': {
-                            'classes': [
-                                'fas',
-                                'fa-exclamation-triangle',
-                                'text-warning'],
-                            'tag': 'i'}}}}},
-            [{
-                'content_block_type': 'string_template',
-                'string_template': {
-                    'template': '$column can match any distribution.',
-                    'params': {
-                        "column": "live",
-                        "partition_object": None,
-                        "threshold": None,
-                        "result_format": "SUMMARY"}}},
-                {
-                    'content_block_type': 'string_template',
-                    'string_template': {
-                        'template': '\n\n$expectation_type raised an exception:\n$exception_message',
-                        'params': {
-                            'expectation_type': 'expect_column_kl_divergence_to_be_less_than',
-                            'exception_message': 'Invalid partition object.'},
-                        'tag': 'strong',
-                        'styling': {
-                            'classes': [
-                                'text-danger'],
-                            'params': {
-                                'exception_message': {
-                                    'tag': 'code'},
-                                'expectation_type': {
-                                    'classes': [
-                                        'badge',
-                                        'badge-danger',
-                                        'mb-2']}}}}},
-                {
-                    'content_block_type': 'collapse',
-                    'collapse_toggle_link': 'Show exception traceback...',
-                    'collapse': [
-                        {
-                            'content_block_type': 'string_template',
-                            'string_template': {
-                                'template': 'Traceback (most recent call last):\n  File "/great_expectations/great_expectations/data_asset/data_asset.py", line 216, in wrapper\n    return_obj = func(self, **evaluation_args)\n  File "/great_expectations/great_expectations/dataset/dataset.py", line 106, in inner_wrapper\n    evaluation_result = func(self, column, *args, **kwargs)\n  File "/great_expectations/great_expectations/dataset/dataset.py", line 3381, in expect_column_kl_divergence_to_be_less_than\n    raise ValueError("Invalid partition object.")\nValueError: Invalid partition object.\n',
-                                'tag': 'code'}}],
-                    'inline_link': False}],
-            '--']],
-        'header_row': ['Status', 'Expectation', 'Observed Value'],
-        'header_row_options': {'Status': {'sortable': True}},
-        'table_options': {'search': True, 'icon-size': 'sm'}}
-=======
         "content_block_type": "table",
         "styling": {
             "body": {"classes": ["table"]},
@@ -165,7 +102,6 @@
         ],
         "header_row": ["Status", "Expectation", "Observed Value"],
     }
->>>>>>> 5b820611
     assert result == expected_result
 
 
