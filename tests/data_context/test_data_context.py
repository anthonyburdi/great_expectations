import json
import os
import shutil

import pytest
<<<<<<< HEAD
from freezegun import freeze_time
from ruamel.yaml import YAML

=======
>>>>>>> fb1b1ce7
from great_expectations.core import (
    ExpectationConfiguration,
    ExpectationSuite,
    RunIdentifier,
    expectationSuiteSchema,
)
from great_expectations.data_context import (
    BaseDataContext,
    DataContext,
    ExplorerDataContext,
)
from great_expectations.data_context.store import ExpectationsStore
from great_expectations.data_context.types.base import DataContextConfig
from great_expectations.data_context.types.resource_identifiers import (
    ExpectationSuiteIdentifier,
)
from great_expectations.data_context.util import file_relative_path
from great_expectations.dataset import Dataset
from great_expectations.datasource import Datasource
from great_expectations.datasource.types.batch_kwargs import PathBatchKwargs
from great_expectations.exceptions import (
    BatchKwargsError,
    CheckpointError,
    CheckpointNotFoundError,
    ConfigNotFoundError,
    DataContextError,
)
from great_expectations.util import gen_directory_tree_str
from ruamel.yaml import YAML
from tests.integration.usage_statistics.test_integration_usage_statistics import (
    USAGE_STATISTICS_QA_URL,
)
from tests.test_utils import safe_remove

try:
    from unittest import mock
except ImportError:
    import mock

yaml = YAML()


@pytest.fixture()
def parameterized_expectation_suite():
    fixture_path = file_relative_path(
        __file__,
        "../test_fixtures/expectation_suites/parameterized_expectation_suite_fixture.json",
    )
    with open(fixture_path, "r",) as suite:
        return json.load(suite)


def test_create_duplicate_expectation_suite(titanic_data_context):
    # create new expectation suite
    assert titanic_data_context.create_expectation_suite(
        expectation_suite_name="titanic.test_create_expectation_suite"
    )
    # attempt to create expectation suite with name that already exists on data asset
    with pytest.raises(DataContextError):
        titanic_data_context.create_expectation_suite(
            expectation_suite_name="titanic.test_create_expectation_suite"
        )
    # create expectation suite with name that already exists on data asset, but pass overwrite_existing=True
    assert titanic_data_context.create_expectation_suite(
        expectation_suite_name="titanic.test_create_expectation_suite",
        overwrite_existing=True,
    )


def test_get_available_data_asset_names_with_one_datasource_including_a_single_generator(
    empty_data_context, filesystem_csv
):
    empty_data_context.add_datasource(
        "my_datasource",
        module_name="great_expectations.datasource",
        class_name="PandasDatasource",
        batch_kwargs_generators={
            "subdir_reader": {
                "class_name": "SubdirReaderBatchKwargsGenerator",
                "base_directory": str(filesystem_csv),
            }
        },
    )

    available_asset_names = empty_data_context.get_available_data_asset_names()

    assert set(available_asset_names["my_datasource"]["subdir_reader"]["names"]) == {
        ("f3", "directory"),
        ("f2", "file"),
        ("f1", "file"),
    }


def test_get_available_data_asset_names_with_one_datasource_without_a_generator_returns_empty_dict(
    empty_data_context,
):
    empty_data_context.add_datasource(
        "my_datasource",
        module_name="great_expectations.datasource",
        class_name="PandasDatasource",
    )

    obs = empty_data_context.get_available_data_asset_names()
    assert obs == {"my_datasource": {}}


def test_get_available_data_asset_names_with_multiple_datasources_with_and_without_generators(
    empty_data_context,
):
    """Test datasources with and without generators."""
    context = empty_data_context
    connection_kwargs = {"credentials": {"drivername": "sqlite"}}

    context.add_datasource(
        "first",
        class_name="SqlAlchemyDatasource",
        batch_kwargs_generators={"foo": {"class_name": "TableBatchKwargsGenerator",}},
        **connection_kwargs,
    )
    context.add_datasource(
        "second", class_name="SqlAlchemyDatasource", **connection_kwargs
    )
    context.add_datasource(
        "third",
        class_name="SqlAlchemyDatasource",
        batch_kwargs_generators={"bar": {"class_name": "TableBatchKwargsGenerator",}},
        **connection_kwargs,
    )

    obs = context.get_available_data_asset_names()

    assert isinstance(obs, dict)
    assert set(obs.keys()) == {"first", "second", "third"}
    assert obs == {
        "first": {"foo": {"is_complete_list": True, "names": []}},
        "second": {},
        "third": {"bar": {"is_complete_list": True, "names": []}},
    }


<<<<<<< HEAD
def test_list_expectation_suite_keys(data_context_parameterized_expectation_suite):
    assert data_context_parameterized_expectation_suite.list_expectation_suites() == [
=======
def test_list_expectation_suite_keys(data_context):
    assert data_context.list_expectation_suites() == [
>>>>>>> fb1b1ce7
        ExpectationSuiteIdentifier(expectation_suite_name="my_dag_node.default")
    ]


<<<<<<< HEAD
def test_get_existing_expectation_suite(data_context_parameterized_expectation_suite):
    expectation_suite = data_context_parameterized_expectation_suite.get_expectation_suite(
        "my_dag_node.default"
    )
=======
def test_get_existing_expectation_suite(data_context):
    expectation_suite = data_context.get_expectation_suite("my_dag_node.default")
>>>>>>> fb1b1ce7
    assert expectation_suite.expectation_suite_name == "my_dag_node.default"
    assert len(expectation_suite.expectations) == 2


<<<<<<< HEAD
def test_get_new_expectation_suite(data_context_parameterized_expectation_suite):
    expectation_suite = data_context_parameterized_expectation_suite.create_expectation_suite(
=======
def test_get_new_expectation_suite(data_context):
    expectation_suite = data_context.create_expectation_suite(
>>>>>>> fb1b1ce7
        "this_data_asset_does_not_exist.default"
    )
    assert (
        expectation_suite.expectation_suite_name
        == "this_data_asset_does_not_exist.default"
    )
    assert len(expectation_suite.expectations) == 0


<<<<<<< HEAD
def test_save_expectation_suite(data_context_parameterized_expectation_suite):
    expectation_suite = data_context_parameterized_expectation_suite.create_expectation_suite(
=======
def test_save_expectation_suite(data_context):
    expectation_suite = data_context.create_expectation_suite(
>>>>>>> fb1b1ce7
        "this_data_asset_config_does_not_exist.default"
    )
    expectation_suite.expectations.append(
        ExpectationConfiguration(
            expectation_type="expect_table_row_count_to_equal", kwargs={"value": 10}
        )
    )
<<<<<<< HEAD
    data_context_parameterized_expectation_suite.save_expectation_suite(
        expectation_suite
    )
    expectation_suite_saved = data_context_parameterized_expectation_suite.get_expectation_suite(
=======
    data_context.save_expectation_suite(expectation_suite)
    expectation_suite_saved = data_context.get_expectation_suite(
>>>>>>> fb1b1ce7
        "this_data_asset_config_does_not_exist.default"
    )
    assert expectation_suite.expectations == expectation_suite_saved.expectations


<<<<<<< HEAD
def test_compile_evaluation_parameter_dependencies(
    data_context_parameterized_expectation_suite,
):
    assert (
        data_context_parameterized_expectation_suite._evaluation_parameter_dependencies
        == {}
    )
    data_context_parameterized_expectation_suite._compile_evaluation_parameter_dependencies()
    assert (
        data_context_parameterized_expectation_suite._evaluation_parameter_dependencies
        == {
            "source_diabetes_data.default": [
                {
                    "metric_kwargs_id": {
                        "column=patient_nbr": [
                            "expect_column_unique_value_count_to_be_between.result.observed_value"
                        ]
                    }
                }
            ],
            "source_patient_data.default": [
                "expect_table_row_count_to_equal.result.observed_value"
            ],
        }
    )
=======
def test_compile_evaluation_parameter_dependencies(data_context):
    assert data_context._evaluation_parameter_dependencies == {}
    data_context._compile_evaluation_parameter_dependencies()
    assert data_context._evaluation_parameter_dependencies == {
        "source_diabetes_data.default": [
            {
                "metric_kwargs_id": {
                    "column=patient_nbr": [
                        "expect_column_unique_value_count_to_be_between.result.observed_value"
                    ]
                }
            }
        ],
        "source_patient_data.default": [
            "expect_table_row_count_to_equal.result.observed_value"
        ],
    }
>>>>>>> fb1b1ce7


def test_list_datasources(data_context_parameterized_expectation_suite):
    datasources = data_context_parameterized_expectation_suite.list_datasources()

    assert datasources == [
        {
            "name": "mydatasource",
            "class_name": "PandasDatasource",
            "module_name": "great_expectations.datasource",
            "data_asset_type": {"class_name": "PandasDataset"},
            "batch_kwargs_generators": {
                "mygenerator": {
                    "base_directory": "../data",
                    "class_name": "SubdirReaderBatchKwargsGenerator",
                    "reader_options": {"engine": "python", "sep": None},
                }
            },
        }
    ]

<<<<<<< HEAD
    data_context_parameterized_expectation_suite.add_datasource(
=======
    data_context.add_datasource(
>>>>>>> fb1b1ce7
        "second_pandas_source",
        module_name="great_expectations.datasource",
        class_name="PandasDatasource",
    )

    datasources = data_context_parameterized_expectation_suite.list_datasources()

    assert datasources == [
        {
            "name": "mydatasource",
            "class_name": "PandasDatasource",
            "module_name": "great_expectations.datasource",
            "data_asset_type": {"class_name": "PandasDataset"},
            "batch_kwargs_generators": {
                "mygenerator": {
                    "base_directory": "../data",
                    "class_name": "SubdirReaderBatchKwargsGenerator",
                    "reader_options": {"engine": "python", "sep": None},
                }
            },
        },
        {
            "name": "second_pandas_source",
            "class_name": "PandasDatasource",
            "module_name": "great_expectations.datasource",
            "data_asset_type": {
                "class_name": "PandasDataset",
                "module_name": "great_expectations.dataset",
            },
        },
    ]


@freeze_time("09/26/2019 13:42:41")
def test_data_context_get_validation_result(titanic_data_context):
    """
    Test that validation results can be correctly fetched from the configured results store
    """
    run_id = RunIdentifier(run_name="profiling")
    profiling_results = titanic_data_context.profile_datasource(
        "mydatasource", run_id=run_id
    )

    all_validation_result = titanic_data_context.get_validation_result(
<<<<<<< HEAD
        "mydatasource.mygenerator.Titanic.BasicDatasetProfiler", run_id=run_id
=======
        "mydatasource.mygenerator.Titanic.BasicDatasetProfiler", run_id="profiling"
>>>>>>> fb1b1ce7
    )
    assert len(all_validation_result.results) == 51

    failed_validation_result = titanic_data_context.get_validation_result(
        "mydatasource.mygenerator.Titanic.BasicDatasetProfiler",
        run_id=run_id,
        failed_only=True,
    )
    assert len(failed_validation_result.results) == 8


def test_data_context_get_datasource(titanic_data_context):
    isinstance(titanic_data_context.get_datasource("mydatasource"), Datasource)


def test_data_context_expectation_suite_delete(empty_data_context):
    assert empty_data_context.create_expectation_suite(
        expectation_suite_name="titanic.test_create_expectation_suite"
    )
    expectation_suites = empty_data_context.list_expectation_suite_names()
    assert len(expectation_suites) == 1
    empty_data_context.delete_expectation_suite(
        expectation_suite_name=expectation_suites[0]
    )
    expectation_suites = empty_data_context.list_expectation_suite_names()
    assert len(expectation_suites) == 0


def test_data_context_expectation_nested_suite_delete(empty_data_context):
    assert empty_data_context.create_expectation_suite(
        expectation_suite_name="titanic.test.create_expectation_suite"
    )
    expectation_suites = empty_data_context.list_expectation_suite_names()
    assert empty_data_context.create_expectation_suite(
        expectation_suite_name="titanic.test.a.create_expectation_suite"
    )
    expectation_suites = empty_data_context.list_expectation_suite_names()
    assert len(expectation_suites) == 2
    empty_data_context.delete_expectation_suite(
        expectation_suite_name=expectation_suites[0]
    )
    expectation_suites = empty_data_context.list_expectation_suite_names()
    assert len(expectation_suites) == 1


def test_data_context_get_datasource_on_non_existent_one_raises_helpful_error(
    titanic_data_context,
):
    with pytest.raises(ValueError):
        _ = titanic_data_context.get_datasource("fakey_mc_fake")


def test_data_context_profile_datasource_on_non_existent_one_raises_helpful_error(
    titanic_data_context,
):
    with pytest.raises(ValueError):
        _ = titanic_data_context.profile_datasource("fakey_mc_fake")


@freeze_time("09/26/2019 13:42:41")
@pytest.mark.rendered_output
def test_render_full_static_site_from_empty_project(tmp_path_factory, filesystem_csv_3):

    # TODO : Use a standard test fixture
    # TODO : Have that test fixture copy a directory, rather than building a new one from scratch

    base_dir = str(tmp_path_factory.mktemp("project_dir"))
    project_dir = os.path.join(base_dir, "project_path")
    os.mkdir(project_dir)

    os.makedirs(os.path.join(project_dir, "data"))
    os.makedirs(os.path.join(project_dir, "data/titanic"))
    shutil.copy(
        file_relative_path(__file__, "../test_sets/Titanic.csv"),
        str(os.path.join(project_dir, "data/titanic/Titanic.csv")),
    )

    os.makedirs(os.path.join(project_dir, "data/random"))
    shutil.copy(
        os.path.join(filesystem_csv_3, "f1.csv"),
        str(os.path.join(project_dir, "data/random/f1.csv")),
    )
    shutil.copy(
        os.path.join(filesystem_csv_3, "f2.csv"),
        str(os.path.join(project_dir, "data/random/f2.csv")),
    )

    assert (
        gen_directory_tree_str(project_dir)
        == """\
project_path/
    data/
        random/
            f1.csv
            f2.csv
        titanic/
            Titanic.csv
"""
    )

    context = DataContext.create(project_dir)
    ge_directory = os.path.join(project_dir, "great_expectations")
    context.add_datasource(
        "titanic",
        module_name="great_expectations.datasource",
        class_name="PandasDatasource",
        batch_kwargs_generators={
            "subdir_reader": {
                "class_name": "SubdirReaderBatchKwargsGenerator",
                "base_directory": os.path.join(project_dir, "data/titanic/"),
            }
        },
    )

    context.add_datasource(
        "random",
        module_name="great_expectations.datasource",
        class_name="PandasDatasource",
        batch_kwargs_generators={
            "subdir_reader": {
                "class_name": "SubdirReaderBatchKwargsGenerator",
                "base_directory": os.path.join(project_dir, "data/random/"),
            }
        },
    )

    context.profile_datasource("titanic")

    # Replicate the batch id of the batch that will be profiled in order to generate the file path of the
    # validation result
    titanic_profiled_batch_id = PathBatchKwargs(
        {
            "path": os.path.join(project_dir, "data/titanic/Titanic.csv"),
            "datasource": "titanic",
<<<<<<< HEAD
            "data_asset_name": "Titanic",
=======
>>>>>>> fb1b1ce7
        }
    ).to_id()

    tree_str = gen_directory_tree_str(project_dir)
<<<<<<< HEAD
    # print(tree_str)
=======
>>>>>>> fb1b1ce7
    assert (
        tree_str
        == """project_path/
    data/
        random/
            f1.csv
            f2.csv
        titanic/
            Titanic.csv
    great_expectations/
        .gitignore
        great_expectations.yml
        checkpoints/
        expectations/
            titanic/
                subdir_reader/
                    Titanic/
                        BasicDatasetProfiler.json
        notebooks/
            pandas/
                validation_playground.ipynb
            spark/
                validation_playground.ipynb
            sql/
                validation_playground.ipynb
        plugins/
            custom_data_docs/
                renderers/
                styles/
                    data_docs_custom_styles.css
                views/
        uncommitted/
            config_variables.yml
            data_docs/
            validations/
                titanic/
                    subdir_reader/
                        Titanic/
                            BasicDatasetProfiler/
                                profiling/
<<<<<<< HEAD
                                    2019-09-26T13:42:41+00:00/
                                        {}.json
=======
                                    {}.json
>>>>>>> fb1b1ce7
""".format(
            titanic_profiled_batch_id
        )
    )

    context.profile_datasource("random")
    context.build_data_docs()

    f1_profiled_batch_id = PathBatchKwargs(
        {
            "path": os.path.join(project_dir, "data/random/f1.csv"),
            "datasource": "random",
<<<<<<< HEAD
            "data_asset_name": "f1",
=======
>>>>>>> fb1b1ce7
        }
    ).to_id()

    f2_profiled_batch_id = PathBatchKwargs(
        {
            "path": os.path.join(project_dir, "data/random/f2.csv"),
            "datasource": "random",
<<<<<<< HEAD
            "data_asset_name": "f2",
=======
>>>>>>> fb1b1ce7
        }
    ).to_id()

    data_docs_dir = os.path.join(
        project_dir, "great_expectations/uncommitted/data_docs"
    )
    observed = gen_directory_tree_str(data_docs_dir)
<<<<<<< HEAD
    print(observed)
=======
>>>>>>> fb1b1ce7
    assert (
        observed
        == """\
data_docs/
    local_site/
        index.html
        expectations/
            random/
                subdir_reader/
                    f1/
                        BasicDatasetProfiler.html
                    f2/
                        BasicDatasetProfiler.html
            titanic/
                subdir_reader/
                    Titanic/
                        BasicDatasetProfiler.html
        static/
            fonts/
                HKGrotesk/
                    HKGrotesk-Bold.otf
                    HKGrotesk-BoldItalic.otf
                    HKGrotesk-Italic.otf
                    HKGrotesk-Light.otf
                    HKGrotesk-LightItalic.otf
                    HKGrotesk-Medium.otf
                    HKGrotesk-MediumItalic.otf
                    HKGrotesk-Regular.otf
                    HKGrotesk-SemiBold.otf
                    HKGrotesk-SemiBoldItalic.otf
            images/
                favicon.ico
                glossary_scroller.gif
                iterative-dev-loop.png
                logo-long-vector.svg
                logo-long.png
                short-logo-vector.svg
                short-logo.png
                validation_failed_unexpected_values.gif
            scripts/
                bootstrap-table-filter-control.min.js
            styles/
                data_docs_custom_styles_template.css
                data_docs_default_styles.css
        validations/
            random/
                subdir_reader/
                    f1/
                        BasicDatasetProfiler/
                            profiling/
                                2019-09-26T13:42:41+00:00/
                                    {0:s}.html
                    f2/
                        BasicDatasetProfiler/
                            profiling/
                                2019-09-26T13:42:41+00:00/
                                    {1:s}.html
            titanic/
                subdir_reader/
                    Titanic/
                        BasicDatasetProfiler/
                            profiling/
<<<<<<< HEAD
                                2019-09-26T13:42:41+00:00/
                                    {2:s}.html
=======
                                {2:s}.html
>>>>>>> fb1b1ce7
""".format(
            f1_profiled_batch_id, f2_profiled_batch_id, titanic_profiled_batch_id
        )
    )

    # save data_docs locally
    os.makedirs("./tests/data_context/output", exist_ok=True)
    os.makedirs("./tests/data_context/output/data_docs", exist_ok=True)

    if os.path.isdir("./tests/data_context/output/data_docs"):
        shutil.rmtree("./tests/data_context/output/data_docs")
    shutil.copytree(
        os.path.join(ge_directory, "uncommitted/data_docs/"),
        "./tests/data_context/output/data_docs",
    )


def test_add_store(empty_data_context):
    assert "my_new_store" not in empty_data_context.stores.keys()
    assert "my_new_store" not in empty_data_context.get_config()["stores"]
    new_store = empty_data_context.add_store(
        "my_new_store",
        {
            "module_name": "great_expectations.data_context.store",
            "class_name": "ExpectationsStore",
        },
    )
    assert "my_new_store" in empty_data_context.stores.keys()
    assert "my_new_store" in empty_data_context.get_config()["stores"]

    assert isinstance(new_store, ExpectationsStore)


@pytest.fixture
def basic_data_context_config():
    return DataContextConfig(
        **{
            "commented_map": {},
            "config_version": 1,
            "plugins_directory": "plugins/",
            "evaluation_parameter_store_name": "evaluation_parameter_store",
            "validations_store_name": "does_not_have_to_be_real",
            "expectations_store_name": "expectations_store",
            "config_variables_file_path": "uncommitted/config_variables.yml",
            "datasources": {},
            "stores": {
                "expectations_store": {
                    "class_name": "ExpectationsStore",
                    "store_backend": {
                        "class_name": "TupleFilesystemStoreBackend",
                        "base_directory": "expectations/",
                    },
                },
                "evaluation_parameter_store": {
                    "module_name": "great_expectations.data_context.store",
                    "class_name": "EvaluationParameterStore",
                },
            },
            "data_docs_sites": {},
            "validation_operators": {
                "default": {
                    "class_name": "ActionListValidationOperator",
                    "action_list": [],
                }
            },
            "anonymous_usage_statistics": {
                "enabled": True,
                "data_context_id": "6a52bdfa-e182-455b-a825-e69f076e67d6",
                "usage_statistics_url": USAGE_STATISTICS_QA_URL,
            },
        }
    )


def test_ExplorerDataContext(titanic_data_context):
    context_root_directory = titanic_data_context.root_directory
    explorer_data_context = ExplorerDataContext(context_root_directory)
    assert explorer_data_context._expectation_explorer_manager


def test_ConfigOnlyDataContext__initialization(
    tmp_path_factory, basic_data_context_config
):
    config_path = str(
        tmp_path_factory.mktemp("test_ConfigOnlyDataContext__initialization__dir")
    )
    context = BaseDataContext(basic_data_context_config, config_path,)

    assert (
        context.root_directory.split("/")[-1]
        == "test_ConfigOnlyDataContext__initialization__dir0"
    )
    assert context.plugins_directory.split("/")[-3:] == [
        "test_ConfigOnlyDataContext__initialization__dir0",
        "plugins",
        "",
    ]


def test__normalize_absolute_or_relative_path(
    tmp_path_factory, basic_data_context_config
):
    config_path = str(
        tmp_path_factory.mktemp("test__normalize_absolute_or_relative_path__dir")
    )
    context = BaseDataContext(basic_data_context_config, config_path,)

    assert str(
        os.path.join("test__normalize_absolute_or_relative_path__dir0", "yikes")
    ) in context._normalize_absolute_or_relative_path("yikes")

    assert (
        "test__normalize_absolute_or_relative_path__dir"
        not in context._normalize_absolute_or_relative_path("/yikes")
    )
    assert "/yikes" == context._normalize_absolute_or_relative_path("/yikes")


def test_load_data_context_from_environment_variables(tmp_path_factory):
    curdir = os.path.abspath(os.getcwd())
    try:
        project_path = str(tmp_path_factory.mktemp("data_context"))
        context_path = os.path.join(project_path, "great_expectations")
        os.makedirs(context_path, exist_ok=True)
        os.chdir(context_path)
        with pytest.raises(DataContextError) as err:
            DataContext.find_context_root_dir()
        assert isinstance(err.value, ConfigNotFoundError)

        shutil.copy(
            file_relative_path(
                __file__, "../test_fixtures/great_expectations_basic.yml"
            ),
            str(os.path.join(context_path, "great_expectations.yml")),
        )
        os.environ["GE_HOME"] = context_path
        assert DataContext.find_context_root_dir() == context_path
    except Exception:
        raise
    finally:
        # Make sure we unset the environment variable we're using
        if "GE_HOME" in os.environ:
            del os.environ["GE_HOME"]
        os.chdir(curdir)


<<<<<<< HEAD
def test_data_context_updates_expectation_suite_names(
    data_context_parameterized_expectation_suite,
):
=======
def test_data_context_updates_expectation_suite_names(data_context):
>>>>>>> fb1b1ce7
    # A data context should update the data_asset_name and expectation_suite_name of expectation suites
    # that it creates when it saves them.

    expectation_suites = (
        data_context_parameterized_expectation_suite.list_expectation_suites()
    )

    # We should have a single expectation suite defined
    assert len(expectation_suites) == 1

    expectation_suite_name = expectation_suites[0].expectation_suite_name

    # We'll get that expectation suite and then update its name and re-save, then verify that everything
    # has been properly updated
    expectation_suite = data_context_parameterized_expectation_suite.get_expectation_suite(
        expectation_suite_name
    )

    # Note we codify here the current behavior of having a string data_asset_name though typed ExpectationSuite objects
    # will enable changing that
    assert expectation_suite.expectation_suite_name == expectation_suite_name

    # We will now change the data_asset_name and then save the suite in three ways:
    #   1. Directly using the new name,
    #   2. Using a different name that should be overwritten
    #   3. Using the new name but having the context draw that from the suite

    # Finally, we will try to save without a name (deleting it first) to demonstrate that saving will fail.

    expectation_suite.expectation_suite_name = "a_new_suite_name"

<<<<<<< HEAD
    data_context_parameterized_expectation_suite.save_expectation_suite(
        expectation_suite=expectation_suite, expectation_suite_name="a_new_suite_name"
    )

    fetched_expectation_suite = data_context_parameterized_expectation_suite.get_expectation_suite(
        "a_new_suite_name"
    )
=======
    data_context.save_expectation_suite(
        expectation_suite=expectation_suite, expectation_suite_name="a_new_suite_name"
    )

    fetched_expectation_suite = data_context.get_expectation_suite("a_new_suite_name")
>>>>>>> fb1b1ce7

    assert fetched_expectation_suite.expectation_suite_name == "a_new_suite_name"

    #   2. Using a different name that should be overwritten
    data_context_parameterized_expectation_suite.save_expectation_suite(
        expectation_suite=expectation_suite,
        expectation_suite_name="a_new_new_suite_name",
    )

<<<<<<< HEAD
    fetched_expectation_suite = data_context_parameterized_expectation_suite.get_expectation_suite(
=======
    fetched_expectation_suite = data_context.get_expectation_suite(
>>>>>>> fb1b1ce7
        "a_new_new_suite_name"
    )

    assert fetched_expectation_suite.expectation_suite_name == "a_new_new_suite_name"

    # Check that the saved name difference is actually persisted on disk
    with open(
        os.path.join(
<<<<<<< HEAD
            data_context_parameterized_expectation_suite.root_directory,
            "expectations",
            "a_new_new_suite_name.json",
=======
            data_context.root_directory, "expectations", "a_new_new_suite_name.json"
>>>>>>> fb1b1ce7
        ),
        "r",
    ) as suite_file:
        loaded_suite = expectationSuiteSchema.load(json.load(suite_file))
        assert loaded_suite.expectation_suite_name == "a_new_new_suite_name"

    #   3. Using the new name but having the context draw that from the suite
    expectation_suite.expectation_suite_name = "a_third_suite_name"
<<<<<<< HEAD
    data_context_parameterized_expectation_suite.save_expectation_suite(
        expectation_suite=expectation_suite
    )
=======
    data_context.save_expectation_suite(expectation_suite=expectation_suite)
>>>>>>> fb1b1ce7

    fetched_expectation_suite = data_context_parameterized_expectation_suite.get_expectation_suite(
        "a_third_suite_name"
    )
    assert fetched_expectation_suite.expectation_suite_name == "a_third_suite_name"


def test_data_context_create_does_not_raise_error_or_warning_if_ge_dir_exists(
    tmp_path_factory,
):
    project_path = str(tmp_path_factory.mktemp("data_context"))
    DataContext.create(project_path)


@pytest.fixture()
def empty_context(tmp_path_factory):
    project_path = str(tmp_path_factory.mktemp("data_context"))
    DataContext.create(project_path)
    ge_dir = os.path.join(project_path, "great_expectations")
    assert os.path.isdir(ge_dir)
    assert os.path.isfile(os.path.join(ge_dir, DataContext.GE_YML))
    context = DataContext(ge_dir)
    assert isinstance(context, DataContext)
    return context


def test_data_context_does_ge_yml_exist_returns_true_when_it_does_exist(empty_context):
    ge_dir = empty_context.root_directory
    assert DataContext.does_config_exist_on_disk(ge_dir) == True


def test_data_context_does_ge_yml_exist_returns_false_when_it_does_not_exist(
    empty_context,
):
    ge_dir = empty_context.root_directory
    # mangle project
    safe_remove(os.path.join(ge_dir, empty_context.GE_YML))
    assert DataContext.does_config_exist_on_disk(ge_dir) == False


def test_data_context_does_project_have_a_datasource_in_config_file_returns_true_when_it_has_a_datasource_configured_in_yml_file_on_disk(
    empty_context,
):
    ge_dir = empty_context.root_directory
    empty_context.add_datasource("arthur", **{"class_name": "PandasDatasource"})
    assert DataContext.does_project_have_a_datasource_in_config_file(ge_dir) == True


def test_data_context_does_project_have_a_datasource_in_config_file_returns_false_when_it_does_not_have_a_datasource_configured_in_yml_file_on_disk(
    empty_context,
):
    ge_dir = empty_context.root_directory
    assert DataContext.does_project_have_a_datasource_in_config_file(ge_dir) == False


def test_data_context_does_project_have_a_datasource_in_config_file_returns_false_when_it_does_not_have_a_ge_yml_file(
    empty_context,
):
    ge_dir = empty_context.root_directory
    safe_remove(os.path.join(ge_dir, empty_context.GE_YML))
    assert DataContext.does_project_have_a_datasource_in_config_file(ge_dir) == False


def test_data_context_does_project_have_a_datasource_in_config_file_returns_false_when_it_does_not_have_a_ge_dir(
    empty_context,
):
    ge_dir = empty_context.root_directory
    safe_remove(os.path.join(ge_dir))
    assert DataContext.does_project_have_a_datasource_in_config_file(ge_dir) == False


def test_data_context_does_project_have_a_datasource_in_config_file_returns_false_when_the_project_has_an_invalid_config_file(
    empty_context,
):
    ge_dir = empty_context.root_directory
    with open(os.path.join(ge_dir, DataContext.GE_YML), "w") as yml:
        yml.write("this file: is not a valid ge config")
    assert DataContext.does_project_have_a_datasource_in_config_file(ge_dir) == False


def test_data_context_is_project_initialized_returns_true_when_its_valid_context_has_one_datasource_and_one_suite(
    empty_context,
):
    context = empty_context
    ge_dir = context.root_directory
    context.add_datasource("arthur", class_name="PandasDatasource")
    context.create_expectation_suite("dent")
    assert len(context.list_expectation_suites()) == 1

    assert DataContext.is_project_initialized(ge_dir) == True


def test_data_context_is_project_initialized_returns_true_when_its_valid_context_has_one_datasource_and_no_suites(
    empty_context,
):
    context = empty_context
    ge_dir = context.root_directory
    context.add_datasource("arthur", class_name="PandasDatasource")
    assert len(context.list_expectation_suites()) == 0

    assert DataContext.is_project_initialized(ge_dir) == False


def test_data_context_is_project_initialized_returns_false_when_its_valid_context_has_no_datasource(
    empty_context,
):
    ge_dir = empty_context.root_directory
    assert DataContext.is_project_initialized(ge_dir) == False


def test_data_context_is_project_initialized_returns_false_when_config_yml_is_missing(
    empty_context,
):
    ge_dir = empty_context.root_directory
    # mangle project
    safe_remove(os.path.join(ge_dir, empty_context.GE_YML))

    assert DataContext.is_project_initialized(ge_dir) == False


def test_data_context_is_project_initialized_returns_false_when_uncommitted_dir_is_missing(
    empty_context,
):
    ge_dir = empty_context.root_directory
    # mangle project
    shutil.rmtree(os.path.join(ge_dir, empty_context.GE_UNCOMMITTED_DIR))

    assert DataContext.is_project_initialized(ge_dir) == False


def test_data_context_is_project_initialized_returns_false_when_uncommitted_data_docs_dir_is_missing(
    empty_context,
):
    ge_dir = empty_context.root_directory
    # mangle project
    shutil.rmtree(os.path.join(ge_dir, empty_context.GE_UNCOMMITTED_DIR, "data_docs"))

    assert DataContext.is_project_initialized(ge_dir) == False


def test_data_context_is_project_initialized_returns_false_when_uncommitted_validations_dir_is_missing(
    empty_context,
):
    ge_dir = empty_context.root_directory
    # mangle project
    shutil.rmtree(os.path.join(ge_dir, empty_context.GE_UNCOMMITTED_DIR, "validations"))

    assert DataContext.is_project_initialized(ge_dir) == False


def test_data_context_is_project_initialized_returns_false_when_config_variable_yml_is_missing(
    empty_context,
):
    ge_dir = empty_context.root_directory
    # mangle project
    safe_remove(
        os.path.join(ge_dir, empty_context.GE_UNCOMMITTED_DIR, "config_variables.yml")
    )

    assert DataContext.is_project_initialized(ge_dir) == False


def test_data_context_create_raises_warning_and_leaves_existing_yml_untouched(
    tmp_path_factory,
):
    project_path = str(tmp_path_factory.mktemp("data_context"))
    DataContext.create(project_path)
    ge_yml = os.path.join(project_path, "great_expectations/great_expectations.yml")
    with open(ge_yml, "a") as ff:
        ff.write("# LOOK I WAS MODIFIED")

    with pytest.warns(UserWarning):
        DataContext.create(project_path)

    with open(ge_yml, "r") as ff:
        obs = ff.read()
    assert "# LOOK I WAS MODIFIED" in obs


def test_data_context_create_makes_uncommitted_dirs_when_all_are_missing(
    tmp_path_factory,
):
    project_path = str(tmp_path_factory.mktemp("data_context"))
    DataContext.create(project_path)

    # mangle the existing setup
    ge_dir = os.path.join(project_path, "great_expectations")
    uncommitted_dir = os.path.join(ge_dir, "uncommitted")
    shutil.rmtree(uncommitted_dir)

    with pytest.warns(
        UserWarning, match="Warning. An existing `great_expectations.yml` was found"
    ):
        # re-run create to simulate onboarding
        DataContext.create(project_path)
    obs = gen_directory_tree_str(ge_dir)

    assert os.path.isdir(uncommitted_dir), "No uncommitted directory created"
    assert (
        obs
        == """\
great_expectations/
    .gitignore
    great_expectations.yml
    checkpoints/
    expectations/
    notebooks/
        pandas/
            validation_playground.ipynb
        spark/
            validation_playground.ipynb
        sql/
            validation_playground.ipynb
    plugins/
        custom_data_docs/
            renderers/
            styles/
                data_docs_custom_styles.css
            views/
    uncommitted/
        config_variables.yml
        data_docs/
        validations/
"""
    )


def test_data_context_create_does_nothing_if_all_uncommitted_dirs_exist(
    tmp_path_factory,
):
    expected = """\
great_expectations/
    .gitignore
    great_expectations.yml
    checkpoints/
    expectations/
    notebooks/
        pandas/
            validation_playground.ipynb
        spark/
            validation_playground.ipynb
        sql/
            validation_playground.ipynb
    plugins/
        custom_data_docs/
            renderers/
            styles/
                data_docs_custom_styles.css
            views/
    uncommitted/
        config_variables.yml
        data_docs/
        validations/
"""
    project_path = str(tmp_path_factory.mktemp("stuff"))
    ge_dir = os.path.join(project_path, "great_expectations")

    DataContext.create(project_path)
    fixture = gen_directory_tree_str(ge_dir)

    assert fixture == expected

    with pytest.warns(
        UserWarning, match="Warning. An existing `great_expectations.yml` was found"
    ):
        # re-run create to simulate onboarding
        DataContext.create(project_path)

    obs = gen_directory_tree_str(ge_dir)
    assert obs == expected


def test_data_context_do_all_uncommitted_dirs_exist(tmp_path_factory):
    expected = """\
uncommitted/
    config_variables.yml
    data_docs/
    validations/
"""
    project_path = str(tmp_path_factory.mktemp("stuff"))
    ge_dir = os.path.join(project_path, "great_expectations")
    uncommitted_dir = os.path.join(ge_dir, "uncommitted")
    DataContext.create(project_path)
    fixture = gen_directory_tree_str(uncommitted_dir)
    assert fixture == expected

    # Test that all exist
    assert DataContext.all_uncommitted_directories_exist(ge_dir)

    # remove a few
    shutil.rmtree(os.path.join(uncommitted_dir, "data_docs"))
    shutil.rmtree(os.path.join(uncommitted_dir, "validations"))

    # Test that not all exist
    assert not DataContext.all_uncommitted_directories_exist(project_path)


def test_data_context_create_builds_base_directories(tmp_path_factory):
    project_path = str(tmp_path_factory.mktemp("data_context"))
    context = DataContext.create(project_path)
    assert isinstance(context, DataContext)

    for directory in [
        "expectations",
        "notebooks",
        "plugins",
        "checkpoints",
        "uncommitted",
    ]:
        base_dir = os.path.join(project_path, context.GE_DIR, directory)
        assert os.path.isdir(base_dir)


def test_data_context_create_does_not_overwrite_existing_config_variables_yml(
    tmp_path_factory,
):
    project_path = str(tmp_path_factory.mktemp("data_context"))
    DataContext.create(project_path)
    ge_dir = os.path.join(project_path, "great_expectations")
    uncommitted_dir = os.path.join(ge_dir, "uncommitted")
    config_vars_yml = os.path.join(uncommitted_dir, "config_variables.yml")

    # modify config variables
    with open(config_vars_yml, "a") as ff:
        ff.write("# LOOK I WAS MODIFIED")

    # re-run create to simulate onboarding
    with pytest.warns(UserWarning):
        DataContext.create(project_path)

    with open(config_vars_yml, "r") as ff:
        obs = ff.read()
    assert "# LOOK I WAS MODIFIED" in obs


def test_scaffold_directories_and_notebooks(tmp_path_factory):
    empty_directory = str(
        tmp_path_factory.mktemp("test_scaffold_directories_and_notebooks")
    )
    DataContext.scaffold_directories(empty_directory)
    DataContext.scaffold_notebooks(empty_directory)

    assert set(os.listdir(empty_directory)) == {
        "plugins",
        "checkpoints",
        "expectations",
        ".gitignore",
        "uncommitted",
        "notebooks",
    }
    assert set(os.listdir(os.path.join(empty_directory, "uncommitted"))) == {
        "data_docs",
        "validations",
    }
    for subdir in DataContext.NOTEBOOK_SUBDIRECTORIES:
        subdir_path = os.path.join(empty_directory, "notebooks", subdir)
        assert set(os.listdir(subdir_path)) == {"validation_playground.ipynb"}


def test_build_batch_kwargs(titanic_multibatch_data_context):
    batch_kwargs = titanic_multibatch_data_context.build_batch_kwargs(
        "mydatasource", "mygenerator", name="titanic", partition_id="Titanic_1912"
    )
    assert os.path.relpath("./data/titanic/Titanic_1912.csv") in batch_kwargs["path"]

    batch_kwargs = titanic_multibatch_data_context.build_batch_kwargs(
        "mydatasource", "mygenerator", name="titanic", partition_id="Titanic_1911"
    )
    assert os.path.relpath("./data/titanic/Titanic_1911.csv") in batch_kwargs["path"]

    paths = []
    batch_kwargs = titanic_multibatch_data_context.build_batch_kwargs(
        "mydatasource", "mygenerator", name="titanic"
    )
    paths.append(os.path.basename(batch_kwargs["path"]))

    batch_kwargs = titanic_multibatch_data_context.build_batch_kwargs(
        "mydatasource", "mygenerator", name="titanic"
    )
    paths.append(os.path.basename(batch_kwargs["path"]))

    assert set(["Titanic_1912.csv", "Titanic_1911.csv"]) == set(paths)


def test_existing_local_data_docs_urls_returns_url_on_project_with_no_datasources_and_a_site_configured(
    tmp_path_factory,
):
    """
    This test ensures that a url will be returned for a default site even if a
    datasource is not configured, and docs are not built.
    """
    empty_directory = str(tmp_path_factory.mktemp("another_empty_project"))
    DataContext.create(empty_directory)
    context = DataContext(os.path.join(empty_directory, DataContext.GE_DIR))

    obs = context.get_docs_sites_urls(only_if_exists=False)
    assert len(obs) == 1
    assert obs[0]["site_url"].endswith(
        "great_expectations/uncommitted/data_docs/local_site/index.html"
    )


def test_existing_local_data_docs_urls_returns_single_url_from_customized_local_site(
    tmp_path_factory,
):
    empty_directory = str(tmp_path_factory.mktemp("yo_yo"))
    DataContext.create(empty_directory)
    ge_dir = os.path.join(empty_directory, DataContext.GE_DIR)
    context = DataContext(ge_dir)

    context._project_config["data_docs_sites"] = {
        "my_rad_site": {
            "class_name": "SiteBuilder",
            "store_backend": {
                "class_name": "TupleFilesystemStoreBackend",
                "base_directory": "uncommitted/data_docs/some/local/path/",
            },
        }
    }

    # TODO Workaround project config programmatic config manipulation
    #  statefulness issues by writing to disk and re-upping a new context
    context._save_project_config()
    context = DataContext(ge_dir)
    context.build_data_docs()

    expected_path = os.path.join(
        ge_dir, "uncommitted/data_docs/some/local/path/index.html"
    )
    assert os.path.isfile(expected_path)

    obs = context.get_docs_sites_urls()
    assert obs == [
        {"site_name": "my_rad_site", "site_url": "file://{}".format(expected_path)}
    ]


def test_existing_local_data_docs_urls_returns_multiple_urls_from_customized_local_site(
    tmp_path_factory,
):
    empty_directory = str(tmp_path_factory.mktemp("yo_yo_ma"))
    DataContext.create(empty_directory)
    ge_dir = os.path.join(empty_directory, DataContext.GE_DIR)
    context = DataContext(ge_dir)

    context._project_config["data_docs_sites"] = {
        "my_rad_site": {
            "class_name": "SiteBuilder",
            "store_backend": {
                "class_name": "TupleFilesystemStoreBackend",
                "base_directory": "uncommitted/data_docs/some/path/",
            },
        },
        "another_just_amazing_site": {
            "class_name": "SiteBuilder",
            "store_backend": {
                "class_name": "TupleFilesystemStoreBackend",
                "base_directory": "uncommitted/data_docs/another/path/",
            },
        },
    }

    # TODO Workaround project config programmatic config manipulation
    #  statefulness issues by writing to disk and re-upping a new context
    context._save_project_config()
    context = DataContext(ge_dir)
    context.build_data_docs()
    data_docs_dir = os.path.join(ge_dir, "uncommitted/data_docs/")

    path_1 = os.path.join(data_docs_dir, "some/path/index.html")
    path_2 = os.path.join(data_docs_dir, "another/path/index.html")
    for expected_path in [path_1, path_2]:
        assert os.path.isfile(expected_path)

    obs = context.get_docs_sites_urls()

    assert obs == [
        {"site_name": "my_rad_site", "site_url": "file://{}".format(path_1)},
        {
            "site_name": "another_just_amazing_site",
            "site_url": "file://{}".format(path_2),
        },
    ]


def test_load_config_variables_file(basic_data_context_config, tmp_path_factory):
    # Setup:
    base_path = str(tmp_path_factory.mktemp("test_load_config_variables_file"))
    os.makedirs(os.path.join(base_path, "uncommitted"), exist_ok=True)
    with open(
        os.path.join(base_path, "uncommitted", "dev_variables.yml"), "w"
    ) as outfile:
        yaml.dump({"env": "dev"}, outfile)
    with open(
        os.path.join(base_path, "uncommitted", "prod_variables.yml"), "w"
    ) as outfile:
        yaml.dump({"env": "prod"}, outfile)
    basic_data_context_config[
        "config_variables_file_path"
    ] = "uncommitted/${TEST_CONFIG_FILE_ENV}_variables.yml"

    try:
        # We should be able to load different files based on an environment variable
        os.environ["TEST_CONFIG_FILE_ENV"] = "dev"
        context = BaseDataContext(basic_data_context_config, context_root_dir=base_path)
        config_vars = context._load_config_variables_file()
        assert config_vars["env"] == "dev"
        os.environ["TEST_CONFIG_FILE_ENV"] = "prod"
        context = BaseDataContext(basic_data_context_config, context_root_dir=base_path)
        config_vars = context._load_config_variables_file()
        assert config_vars["env"] == "prod"
    except Exception:
        raise
    finally:
        # Make sure we unset the environment variable we're using
        del os.environ["TEST_CONFIG_FILE_ENV"]


def test_list_expectation_suite_with_no_suites(titanic_data_context):
    observed = titanic_data_context.list_expectation_suite_names()
    assert isinstance(observed, list)
    assert observed == []


def test_list_expectation_suite_with_one_suite(titanic_data_context):
    titanic_data_context.create_expectation_suite("warning")
    observed = titanic_data_context.list_expectation_suite_names()
    assert isinstance(observed, list)
    assert observed == ["warning"]


def test_list_expectation_suite_with_multiple_suites(titanic_data_context):
    titanic_data_context.create_expectation_suite("a.warning")
    titanic_data_context.create_expectation_suite("b.warning")
    titanic_data_context.create_expectation_suite("c.warning")

    observed = titanic_data_context.list_expectation_suite_names()
    assert isinstance(observed, list)
    assert observed == ["a.warning", "b.warning", "c.warning"]
    assert len(observed) == 3


def test_get_batch_raises_error_when_passed_a_non_string_type_for_suite_parameter(
    titanic_data_context,
):
    with pytest.raises(DataContextError):
        titanic_data_context.get_batch({}, 99)


def test_get_batch_raises_error_when_passed_a_non_dict_or_batch_kwarg_type_for_batch_kwarg_parameter(
    titanic_data_context,
):
    with pytest.raises(BatchKwargsError):
        titanic_data_context.get_batch(99, "foo")


def test_get_batch_when_passed_a_suite_name(titanic_data_context):
    context = titanic_data_context
    root_dir = context.root_directory
    batch_kwargs = {
        "datasource": "mydatasource",
        "path": os.path.join(root_dir, "..", "data", "Titanic.csv"),
    }
    context.create_expectation_suite("foo")
    assert context.list_expectation_suite_names() == ["foo"]
    batch = context.get_batch(batch_kwargs, "foo")
    assert isinstance(batch, Dataset)
    assert isinstance(batch.get_expectation_suite(), ExpectationSuite)


def test_get_batch_when_passed_a_suite(titanic_data_context):
    context = titanic_data_context
    root_dir = context.root_directory
    batch_kwargs = {
        "datasource": "mydatasource",
        "path": os.path.join(root_dir, "..", "data", "Titanic.csv"),
    }
    context.create_expectation_suite("foo")
    assert context.list_expectation_suite_names() == ["foo"]
    suite = context.get_expectation_suite("foo")

    batch = context.get_batch(batch_kwargs, suite)
    assert isinstance(batch, Dataset)
    assert isinstance(batch.get_expectation_suite(), ExpectationSuite)


def test_list_validation_operators_data_context_with_none_returns_empty_list(
    titanic_data_context,
):
    titanic_data_context.validation_operators = {}
    assert titanic_data_context.list_validation_operator_names() == []


def test_list_validation_operators_data_context_with_one(titanic_data_context):
    assert titanic_data_context.list_validation_operator_names() == [
        "action_list_operator"
    ]


def test_list_checkpoints_on_empty_context_returns_empty_list(empty_data_context):
    assert empty_data_context.list_checkpoints() == []


def test_list_checkpoints_on_context_with_checkpoint(empty_context_with_checkpoint):
    context = empty_context_with_checkpoint
    assert context.list_checkpoints() == ["my_checkpoint"]


def test_list_checkpoints_on_context_with_twwo_checkpoints(
    empty_context_with_checkpoint,
):
    context = empty_context_with_checkpoint
    checkpoints_file = os.path.join(
        context.root_directory, context.CHECKPOINTS_DIR, "my_checkpoint.yml"
    )
    shutil.copy(
        checkpoints_file, os.path.join(os.path.dirname(checkpoints_file), "another.yml")
    )
    assert set(context.list_checkpoints()) == {"another", "my_checkpoint"}


def test_list_checkpoints_on_context_with_checkpoint_and_other_files_in_checkpoints_dir(
    empty_context_with_checkpoint,
):
    context = empty_context_with_checkpoint

    for extension in [".json", ".txt", "", ".py"]:
        path = os.path.join(
            context.root_directory, context.CHECKPOINTS_DIR, f"foo{extension}"
        )
        with open(path, "w") as f:
            f.write("foo: bar")
        assert os.path.isfile(path)

    assert context.list_checkpoints() == ["my_checkpoint"]


def test_get_checkpoint_raises_error_on_not_found_checkpoint(
    empty_context_with_checkpoint,
):
    context = empty_context_with_checkpoint
    with pytest.raises(CheckpointNotFoundError):
        context.get_checkpoint("not_a_checkpoint")


def test_get_checkpoint_raises_error_empty_checkpoint(empty_context_with_checkpoint,):
    context = empty_context_with_checkpoint
    checkpoint_file_path = os.path.join(
        context.root_directory, context.CHECKPOINTS_DIR, "my_checkpoint.yml"
    )
    with open(checkpoint_file_path, "w") as f:
        f.write("# Not a checkpoint file")
    assert os.path.isfile(checkpoint_file_path)
    assert context.list_checkpoints() == ["my_checkpoint"]

    with pytest.raises(CheckpointError):
        context.get_checkpoint("my_checkpoint")


def test_get_checkpoint(empty_context_with_checkpoint):
    context = empty_context_with_checkpoint
    obs = context.get_checkpoint("my_checkpoint")
    assert isinstance(obs, dict)
    assert {
        "validation_operator_name": "action_list_operator",
        "batches": [
            {
                "batch_kwargs": {
                    "path": "/Users/me/projects/my_project/data/data.csv",
                    "datasource": "my_filesystem_datasource",
                    "reader_method": "read_csv",
                },
                "expectation_suite_names": ["suite_one", "suite_two"],
            },
            {
                "batch_kwargs": {
                    "query": "SELECT * FROM users WHERE status = 1",
                    "datasource": "my_redshift_datasource",
                },
                "expectation_suite_names": ["suite_three"],
            },
        ],
    }


def test_get_checkpoint_default_validation_operator(empty_data_context):
    yaml = YAML(typ="safe")
    context = empty_data_context

    checkpoint = {"batches": []}
    checkpoint_file_path = os.path.join(
        context.root_directory, context.CHECKPOINTS_DIR, "foo.yml"
    )
    with open(checkpoint_file_path, "w") as f:
        yaml.dump(checkpoint, f)
    assert os.path.isfile(checkpoint_file_path)

    obs = context.get_checkpoint("foo")
    assert isinstance(obs, dict)
    expected = {
        "validation_operator_name": "action_list_operator",
        "batches": [],
    }
    assert expected == obs


def test_get_checkpoint_raises_error_on_missing_batches_key(empty_data_context):
    yaml = YAML(typ="safe")
    context = empty_data_context

    checkpoint = {
        "validation_operator_name": "action_list_operator",
    }
    checkpoint_file_path = os.path.join(
        context.root_directory, context.CHECKPOINTS_DIR, "foo.yml"
    )
    with open(checkpoint_file_path, "w") as f:
        yaml.dump(checkpoint, f)
    assert os.path.isfile(checkpoint_file_path)

    with pytest.raises(CheckpointError) as e:
        context.get_checkpoint("foo")


def test_get_checkpoint_raises_error_on_non_list_batches(empty_data_context):
    yaml = YAML(typ="safe")
    context = empty_data_context

    checkpoint = {
        "validation_operator_name": "action_list_operator",
        "batches": {"stuff": 33},
    }
    checkpoint_file_path = os.path.join(
        context.root_directory, context.CHECKPOINTS_DIR, "foo.yml"
    )
    with open(checkpoint_file_path, "w") as f:
        yaml.dump(checkpoint, f)
    assert os.path.isfile(checkpoint_file_path)

    with pytest.raises(CheckpointError) as e:
        context.get_checkpoint("foo")


def test_get_checkpoint_raises_error_on_missing_expectation_suite_names(
    empty_data_context,
):
    yaml = YAML(typ="safe")
    context = empty_data_context

    checkpoint = {
        "validation_operator_name": "action_list_operator",
        "batches": [{"batch_kwargs": {"foo": 33},}],
    }
    checkpoint_file_path = os.path.join(
        context.root_directory, context.CHECKPOINTS_DIR, "foo.yml"
    )
    with open(checkpoint_file_path, "w") as f:
        yaml.dump(checkpoint, f)
    assert os.path.isfile(checkpoint_file_path)

    with pytest.raises(CheckpointError) as e:
        context.get_checkpoint("foo")


def test_get_checkpoint_raises_error_on_missing_batch_kwargs(empty_data_context):
    yaml = YAML(typ="safe")
    context = empty_data_context

    checkpoint = {
        "validation_operator_name": "action_list_operator",
        "batches": [{"expectation_suite_names": ["foo"]}],
    }
    checkpoint_file_path = os.path.join(
        context.root_directory, context.CHECKPOINTS_DIR, "foo.yml"
    )
    with open(checkpoint_file_path, "w") as f:
        yaml.dump(checkpoint, f)
    assert os.path.isfile(checkpoint_file_path)

    with pytest.raises(CheckpointError) as e:
        context.get_checkpoint("foo")<|MERGE_RESOLUTION|>--- conflicted
+++ resolved
@@ -3,12 +3,9 @@
 import shutil
 
 import pytest
-<<<<<<< HEAD
 from freezegun import freeze_time
 from ruamel.yaml import YAML
 
-=======
->>>>>>> fb1b1ce7
 from great_expectations.core import (
     ExpectationConfiguration,
     ExpectationSuite,
@@ -37,7 +34,6 @@
     DataContextError,
 )
 from great_expectations.util import gen_directory_tree_str
-from ruamel.yaml import YAML
 from tests.integration.usage_statistics.test_integration_usage_statistics import (
     USAGE_STATISTICS_QA_URL,
 )
@@ -149,37 +145,22 @@
     }
 
 
-<<<<<<< HEAD
 def test_list_expectation_suite_keys(data_context_parameterized_expectation_suite):
     assert data_context_parameterized_expectation_suite.list_expectation_suites() == [
-=======
-def test_list_expectation_suite_keys(data_context):
-    assert data_context.list_expectation_suites() == [
->>>>>>> fb1b1ce7
         ExpectationSuiteIdentifier(expectation_suite_name="my_dag_node.default")
     ]
 
 
-<<<<<<< HEAD
 def test_get_existing_expectation_suite(data_context_parameterized_expectation_suite):
     expectation_suite = data_context_parameterized_expectation_suite.get_expectation_suite(
         "my_dag_node.default"
     )
-=======
-def test_get_existing_expectation_suite(data_context):
-    expectation_suite = data_context.get_expectation_suite("my_dag_node.default")
->>>>>>> fb1b1ce7
     assert expectation_suite.expectation_suite_name == "my_dag_node.default"
     assert len(expectation_suite.expectations) == 2
 
 
-<<<<<<< HEAD
 def test_get_new_expectation_suite(data_context_parameterized_expectation_suite):
     expectation_suite = data_context_parameterized_expectation_suite.create_expectation_suite(
-=======
-def test_get_new_expectation_suite(data_context):
-    expectation_suite = data_context.create_expectation_suite(
->>>>>>> fb1b1ce7
         "this_data_asset_does_not_exist.default"
     )
     assert (
@@ -189,13 +170,8 @@
     assert len(expectation_suite.expectations) == 0
 
 
-<<<<<<< HEAD
 def test_save_expectation_suite(data_context_parameterized_expectation_suite):
     expectation_suite = data_context_parameterized_expectation_suite.create_expectation_suite(
-=======
-def test_save_expectation_suite(data_context):
-    expectation_suite = data_context.create_expectation_suite(
->>>>>>> fb1b1ce7
         "this_data_asset_config_does_not_exist.default"
     )
     expectation_suite.expectations.append(
@@ -203,21 +179,15 @@
             expectation_type="expect_table_row_count_to_equal", kwargs={"value": 10}
         )
     )
-<<<<<<< HEAD
     data_context_parameterized_expectation_suite.save_expectation_suite(
         expectation_suite
     )
     expectation_suite_saved = data_context_parameterized_expectation_suite.get_expectation_suite(
-=======
-    data_context.save_expectation_suite(expectation_suite)
-    expectation_suite_saved = data_context.get_expectation_suite(
->>>>>>> fb1b1ce7
         "this_data_asset_config_does_not_exist.default"
     )
     assert expectation_suite.expectations == expectation_suite_saved.expectations
 
 
-<<<<<<< HEAD
 def test_compile_evaluation_parameter_dependencies(
     data_context_parameterized_expectation_suite,
 ):
@@ -243,25 +213,6 @@
             ],
         }
     )
-=======
-def test_compile_evaluation_parameter_dependencies(data_context):
-    assert data_context._evaluation_parameter_dependencies == {}
-    data_context._compile_evaluation_parameter_dependencies()
-    assert data_context._evaluation_parameter_dependencies == {
-        "source_diabetes_data.default": [
-            {
-                "metric_kwargs_id": {
-                    "column=patient_nbr": [
-                        "expect_column_unique_value_count_to_be_between.result.observed_value"
-                    ]
-                }
-            }
-        ],
-        "source_patient_data.default": [
-            "expect_table_row_count_to_equal.result.observed_value"
-        ],
-    }
->>>>>>> fb1b1ce7
 
 
 def test_list_datasources(data_context_parameterized_expectation_suite):
@@ -283,11 +234,7 @@
         }
     ]
 
-<<<<<<< HEAD
     data_context_parameterized_expectation_suite.add_datasource(
-=======
-    data_context.add_datasource(
->>>>>>> fb1b1ce7
         "second_pandas_source",
         module_name="great_expectations.datasource",
         class_name="PandasDatasource",
@@ -332,11 +279,7 @@
     )
 
     all_validation_result = titanic_data_context.get_validation_result(
-<<<<<<< HEAD
         "mydatasource.mygenerator.Titanic.BasicDatasetProfiler", run_id=run_id
-=======
-        "mydatasource.mygenerator.Titanic.BasicDatasetProfiler", run_id="profiling"
->>>>>>> fb1b1ce7
     )
     assert len(all_validation_result.results) == 51
 
@@ -471,18 +414,12 @@
         {
             "path": os.path.join(project_dir, "data/titanic/Titanic.csv"),
             "datasource": "titanic",
-<<<<<<< HEAD
             "data_asset_name": "Titanic",
-=======
->>>>>>> fb1b1ce7
         }
     ).to_id()
 
     tree_str = gen_directory_tree_str(project_dir)
-<<<<<<< HEAD
     # print(tree_str)
-=======
->>>>>>> fb1b1ce7
     assert (
         tree_str
         == """project_path/
@@ -523,16 +460,8 @@
                         Titanic/
                             BasicDatasetProfiler/
                                 profiling/
-<<<<<<< HEAD
-                                    2019-09-26T13:42:41+00:00/
-                                        {}.json
-=======
                                     {}.json
->>>>>>> fb1b1ce7
-""".format(
-            titanic_profiled_batch_id
-        )
-    )
+""".format(titanic_profiled_batch_id)
 
     context.profile_datasource("random")
     context.build_data_docs()
@@ -541,10 +470,7 @@
         {
             "path": os.path.join(project_dir, "data/random/f1.csv"),
             "datasource": "random",
-<<<<<<< HEAD
             "data_asset_name": "f1",
-=======
->>>>>>> fb1b1ce7
         }
     ).to_id()
 
@@ -552,10 +478,7 @@
         {
             "path": os.path.join(project_dir, "data/random/f2.csv"),
             "datasource": "random",
-<<<<<<< HEAD
             "data_asset_name": "f2",
-=======
->>>>>>> fb1b1ce7
         }
     ).to_id()
 
@@ -563,10 +486,7 @@
         project_dir, "great_expectations/uncommitted/data_docs"
     )
     observed = gen_directory_tree_str(data_docs_dir)
-<<<<<<< HEAD
     print(observed)
-=======
->>>>>>> fb1b1ce7
     assert (
         observed
         == """\
@@ -629,12 +549,8 @@
                     Titanic/
                         BasicDatasetProfiler/
                             profiling/
-<<<<<<< HEAD
                                 2019-09-26T13:42:41+00:00/
                                     {2:s}.html
-=======
-                                {2:s}.html
->>>>>>> fb1b1ce7
 """.format(
             f1_profiled_batch_id, f2_profiled_batch_id, titanic_profiled_batch_id
         )
@@ -781,13 +697,9 @@
         os.chdir(curdir)
 
 
-<<<<<<< HEAD
 def test_data_context_updates_expectation_suite_names(
     data_context_parameterized_expectation_suite,
 ):
-=======
-def test_data_context_updates_expectation_suite_names(data_context):
->>>>>>> fb1b1ce7
     # A data context should update the data_asset_name and expectation_suite_name of expectation suites
     # that it creates when it saves them.
 
@@ -819,7 +731,6 @@
 
     expectation_suite.expectation_suite_name = "a_new_suite_name"
 
-<<<<<<< HEAD
     data_context_parameterized_expectation_suite.save_expectation_suite(
         expectation_suite=expectation_suite, expectation_suite_name="a_new_suite_name"
     )
@@ -827,13 +738,6 @@
     fetched_expectation_suite = data_context_parameterized_expectation_suite.get_expectation_suite(
         "a_new_suite_name"
     )
-=======
-    data_context.save_expectation_suite(
-        expectation_suite=expectation_suite, expectation_suite_name="a_new_suite_name"
-    )
-
-    fetched_expectation_suite = data_context.get_expectation_suite("a_new_suite_name")
->>>>>>> fb1b1ce7
 
     assert fetched_expectation_suite.expectation_suite_name == "a_new_suite_name"
 
@@ -843,11 +747,7 @@
         expectation_suite_name="a_new_new_suite_name",
     )
 
-<<<<<<< HEAD
     fetched_expectation_suite = data_context_parameterized_expectation_suite.get_expectation_suite(
-=======
-    fetched_expectation_suite = data_context.get_expectation_suite(
->>>>>>> fb1b1ce7
         "a_new_new_suite_name"
     )
 
@@ -856,13 +756,9 @@
     # Check that the saved name difference is actually persisted on disk
     with open(
         os.path.join(
-<<<<<<< HEAD
             data_context_parameterized_expectation_suite.root_directory,
             "expectations",
             "a_new_new_suite_name.json",
-=======
-            data_context.root_directory, "expectations", "a_new_new_suite_name.json"
->>>>>>> fb1b1ce7
         ),
         "r",
     ) as suite_file:
@@ -871,13 +767,9 @@
 
     #   3. Using the new name but having the context draw that from the suite
     expectation_suite.expectation_suite_name = "a_third_suite_name"
-<<<<<<< HEAD
     data_context_parameterized_expectation_suite.save_expectation_suite(
         expectation_suite=expectation_suite
     )
-=======
-    data_context.save_expectation_suite(expectation_suite=expectation_suite)
->>>>>>> fb1b1ce7
 
     fetched_expectation_suite = data_context_parameterized_expectation_suite.get_expectation_suite(
         "a_third_suite_name"
