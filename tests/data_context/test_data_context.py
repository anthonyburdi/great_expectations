--- conflicted
+++ resolved
@@ -144,47 +144,6 @@
     }
 
 
-<<<<<<< HEAD
-def test_list_expectation_suite_keys(data_context_parameterized_expectation_suite):
-    assert data_context_parameterized_expectation_suite.list_expectation_suites() == [
-        ExpectationSuiteIdentifier(
-            expectation_suite_name="my_dag_node.default"
-        )
-    ]
-
-
-def test_get_existing_expectation_suite(data_context_parameterized_expectation_suite):
-    expectation_suite = data_context_parameterized_expectation_suite.get_expectation_suite('my_dag_node.default')
-    assert expectation_suite.expectation_suite_name == 'my_dag_node.default'
-    assert len(expectation_suite.expectations) == 2
-
-
-def test_get_new_expectation_suite(data_context_parameterized_expectation_suite):
-    expectation_suite = data_context_parameterized_expectation_suite.create_expectation_suite('this_data_asset_does_not_exist.default')
-    assert expectation_suite.expectation_suite_name == 'this_data_asset_does_not_exist.default'
-    assert len(expectation_suite.expectations) == 0
-
-
-def test_save_expectation_suite(data_context_parameterized_expectation_suite):
-    expectation_suite = data_context_parameterized_expectation_suite.create_expectation_suite('this_data_asset_config_does_not_exist.default')
-    expectation_suite.expectations.append(ExpectationConfiguration(
-        expectation_type="expect_table_row_count_to_equal",
-        kwargs={
-            "value": 10
-        }))
-    data_context_parameterized_expectation_suite.save_expectation_suite(expectation_suite)
-    expectation_suite_saved = data_context_parameterized_expectation_suite.get_expectation_suite('this_data_asset_config_does_not_exist.default')
-    assert expectation_suite.expectations == expectation_suite_saved.expectations
-
-
-def test_compile_evaluation_parameter_dependencies(data_context_parameterized_expectation_suite):
-    assert data_context_parameterized_expectation_suite._evaluation_parameter_dependencies == {}
-    data_context_parameterized_expectation_suite._compile_evaluation_parameter_dependencies()
-    assert data_context_parameterized_expectation_suite._evaluation_parameter_dependencies == {
-        'source_diabetes_data.default': [{
-            "metric_kwargs_id": {
-                "column=patient_nbr": ["expect_column_unique_value_count_to_be_between.result.observed_value"]
-=======
 def test_list_expectation_suite_keys(data_context):
     assert data_context.list_expectation_suites() == [
         ExpectationSuiteIdentifier(expectation_suite_name="my_dag_node.default")
@@ -235,7 +194,6 @@
                         "expect_column_unique_value_count_to_be_between.result.observed_value"
                     ]
                 }
->>>>>>> 5b820611
             }
         ],
         "source_patient_data.default": [
@@ -263,18 +221,11 @@
         }
     ]
 
-<<<<<<< HEAD
-    data_context_parameterized_expectation_suite.add_datasource("second_pandas_source",
-                                                                module_name="great_expectations.datasource",
-                                                                class_name="PandasDatasource",
-                                                                )
-=======
     data_context.add_datasource(
         "second_pandas_source",
         module_name="great_expectations.datasource",
         class_name="PandasDatasource",
     )
->>>>>>> 5b820611
 
     datasources = data_context_parameterized_expectation_suite.list_datasources()
 
@@ -313,12 +264,7 @@
     profiling_results = titanic_data_context.profile_datasource("mydatasource", run_id=run_id)
 
     all_validation_result = titanic_data_context.get_validation_result(
-<<<<<<< HEAD
-        "mydatasource.mygenerator.Titanic.BasicDatasetProfiler",
-        run_id=run_id
-=======
         "mydatasource.mygenerator.Titanic.BasicDatasetProfiler", run_id="profiling"
->>>>>>> 5b820611
     )
     assert len(all_validation_result.results) == 51
 
@@ -449,30 +395,17 @@
 
     # Replicate the batch id of the batch that will be profiled in order to generate the file path of the
     # validation result
-<<<<<<< HEAD
-    titanic_profiled_batch_id = PathBatchKwargs({
-        'path': os.path.join(project_dir, 'data/titanic/Titanic.csv'),
-        'datasource': 'titanic',
-        'data_asset_name': 'Titanic'
-    }
-=======
     titanic_profiled_batch_id = PathBatchKwargs(
         {
             "path": os.path.join(project_dir, "data/titanic/Titanic.csv"),
             "datasource": "titanic",
         }
->>>>>>> 5b820611
     ).to_id()
 
     tree_str = gen_directory_tree_str(project_dir)
-<<<<<<< HEAD
-    # print(tree_str)
-    assert tree_str == """project_path/
-=======
     assert (
         tree_str
         == """project_path/
->>>>>>> 5b820611
     data/
         random/
             f1.csv
@@ -510,35 +443,15 @@
                         Titanic/
                             BasicDatasetProfiler/
                                 profiling/
-<<<<<<< HEAD
-                                    2019-09-26T13:42:41+00:00/
-                                        {}.json
-""".format(titanic_profiled_batch_id)
-=======
                                     {}.json
 """.format(
             titanic_profiled_batch_id
         )
     )
->>>>>>> 5b820611
 
     context.profile_datasource("random")
     context.build_data_docs()
 
-<<<<<<< HEAD
-    f1_profiled_batch_id = PathBatchKwargs({
-        'path': os.path.join(project_dir, 'data/random/f1.csv'),
-        'datasource': 'random',
-        'data_asset_name': 'f1'
-    }
-    ).to_id()
-
-    f2_profiled_batch_id = PathBatchKwargs({
-        'path': os.path.join(project_dir, 'data/random/f2.csv'),
-        'datasource': 'random',
-        'data_asset_name': 'f2'
-    }
-=======
     f1_profiled_batch_id = PathBatchKwargs(
         {
             "path": os.path.join(project_dir, "data/random/f1.csv"),
@@ -551,21 +464,15 @@
             "path": os.path.join(project_dir, "data/random/f2.csv"),
             "datasource": "random",
         }
->>>>>>> 5b820611
     ).to_id()
 
     data_docs_dir = os.path.join(
         project_dir, "great_expectations/uncommitted/data_docs"
     )
     observed = gen_directory_tree_str(data_docs_dir)
-<<<<<<< HEAD
-    print(observed)
-    assert observed == """\
-=======
     assert (
         observed
         == """\
->>>>>>> 5b820611
 data_docs/
     local_site/
         index.html
@@ -625,17 +532,11 @@
                     Titanic/
                         BasicDatasetProfiler/
                             profiling/
-<<<<<<< HEAD
-                                2019-09-26T13:42:41+00:00/
-                                    {2:s}.html
-""".format(f1_profiled_batch_id, f2_profiled_batch_id, titanic_profiled_batch_id)
-=======
                                 {2:s}.html
 """.format(
             f1_profiled_batch_id, f2_profiled_batch_id, titanic_profiled_batch_id
         )
     )
->>>>>>> 5b820611
 
     # save data_docs locally
     os.makedirs("./tests/data_context/output", exist_ok=True)
@@ -777,12 +678,8 @@
             del os.environ["GE_HOME"]
         os.chdir(curdir)
 
-<<<<<<< HEAD
-def test_data_context_updates_expectation_suite_names(data_context_parameterized_expectation_suite):
-=======
 
 def test_data_context_updates_expectation_suite_names(data_context):
->>>>>>> 5b820611
     # A data context should update the data_asset_name and expectation_suite_name of expectation suites
     # that it creates when it saves them.
 
@@ -810,20 +707,11 @@
 
     expectation_suite.expectation_suite_name = "a_new_suite_name"
 
-<<<<<<< HEAD
-    data_context_parameterized_expectation_suite.save_expectation_suite(
-        expectation_suite=expectation_suite,
-        expectation_suite_name='a_new_suite_name'
-    )
-
-    fetched_expectation_suite = data_context_parameterized_expectation_suite.get_expectation_suite('a_new_suite_name')
-=======
     data_context.save_expectation_suite(
         expectation_suite=expectation_suite, expectation_suite_name="a_new_suite_name"
     )
 
     fetched_expectation_suite = data_context.get_expectation_suite("a_new_suite_name")
->>>>>>> 5b820611
 
     assert fetched_expectation_suite.expectation_suite_name == "a_new_suite_name"
 
@@ -833,43 +721,25 @@
         expectation_suite_name="a_new_new_suite_name",
     )
 
-<<<<<<< HEAD
-    fetched_expectation_suite = data_context_parameterized_expectation_suite.get_expectation_suite('a_new_new_suite_name')
-=======
     fetched_expectation_suite = data_context.get_expectation_suite(
         "a_new_new_suite_name"
     )
->>>>>>> 5b820611
 
     assert fetched_expectation_suite.expectation_suite_name == "a_new_new_suite_name"
 
     # Check that the saved name difference is actually persisted on disk
-<<<<<<< HEAD
-    with open(os.path.join(
-                data_context_parameterized_expectation_suite.root_directory,
-                "expectations",
-                "a_new_new_suite_name.json"
-                ), 'r') as suite_file:
-=======
     with open(
         os.path.join(
             data_context.root_directory, "expectations", "a_new_new_suite_name.json"
         ),
         "r",
     ) as suite_file:
->>>>>>> 5b820611
         loaded_suite = expectationSuiteSchema.load(json.load(suite_file))
         assert loaded_suite.expectation_suite_name == "a_new_new_suite_name"
 
     #   3. Using the new name but having the context draw that from the suite
     expectation_suite.expectation_suite_name = "a_third_suite_name"
-<<<<<<< HEAD
-    data_context_parameterized_expectation_suite.save_expectation_suite(
-        expectation_suite=expectation_suite
-    )
-=======
     data_context.save_expectation_suite(expectation_suite=expectation_suite)
->>>>>>> 5b820611
 
     fetched_expectation_suite = data_context_parameterized_expectation_suite.get_expectation_suite("a_third_suite_name")
     assert fetched_expectation_suite.expectation_suite_name == "a_third_suite_name"
