import datetime

import pytest
<<<<<<< HEAD
from freezegun import freeze_time

from great_expectations.core import ExpectationSuiteValidationResult, ExpectationValidationResult, \
    ExpectationConfiguration, RunIdentifier
from great_expectations.core.metric import ValidationMetricIdentifier
from great_expectations.data_context.util import instantiate_class_from_config


@pytest.fixture(params=[
    {
        "class_name": "EvaluationParameterStore",
        "store_backend": {
            "class_name": "DatabaseStoreBackend",
            "credentials": {
                "drivername": "postgresql",
                "username": "postgres",
                "password": "",
                "host": "localhost",
                "port": "5432",
                "database": "test_ci"
            }
        }
    },
    {
        "class_name": "EvaluationParameterStore",
        "module_name": "great_expectations.data_context.store"
    }
])
=======

from great_expectations.core import (
    ExpectationConfiguration,
    ExpectationSuiteValidationResult,
    ExpectationValidationResult,
)
from great_expectations.core.metric import ValidationMetricIdentifier
from great_expectations.data_context.util import instantiate_class_from_config


@pytest.fixture(
    params=[
        {
            "class_name": "EvaluationParameterStore",
            "store_backend": {
                "class_name": "DatabaseStoreBackend",
                "credentials": {
                    "drivername": "postgresql",
                    "username": "postgres",
                    "password": "",
                    "host": "localhost",
                    "port": "5432",
                    "database": "test_ci",
                },
            },
        },
        {
            "class_name": "EvaluationParameterStore",
            "module_name": "great_expectations.data_context.store",
        },
    ]
)
>>>>>>> 5b820611
def param_store(request, test_backends):
    if "postgresql" not in test_backends:
        pytest.skip("skipping fixture because postgresql not selected")

    return instantiate_class_from_config(
        config=request.param,
        config_defaults={"module_name": "great_expectations.data_context.store",},
        runtime_environment={},
    )


def test_evaluation_parameter_store_methods(data_context_parameterized_expectation_suite):
    run_id = RunIdentifier(run_name="20191125T000000.000000Z")
    source_patient_data_results = ExpectationSuiteValidationResult(
        meta={
            "expectation_suite_name": "source_patient_data.default",
            "run_id": run_id,
        },
        results=[
            ExpectationValidationResult(
                expectation_config=ExpectationConfiguration(
                    expectation_type="expect_table_row_count_to_equal",
                    kwargs={"value": 1024,},
                ),
                success=True,
                exception_info={
                    "exception_message": None,
                    "exception_traceback": None,
                    "raised_exception": False,
                },
                result={
                    "observed_value": 1024,
                    "element_count": 1024,
                    "missing_percent": 0.0,
                    "missing_count": 0,
                },
            )
        ],
        success=True,
    )

    data_context_parameterized_expectation_suite.store_evaluation_parameters(source_patient_data_results)

    bound_parameters = data_context_parameterized_expectation_suite.evaluation_parameter_store.get_bind_params(run_id)
    assert bound_parameters == {
        "urn:great_expectations:validations:source_patient_data.default:expect_table_row_count_to_equal.result"
        ".observed_value": 1024
    }
    source_diabetes_data_results = ExpectationSuiteValidationResult(
        meta={
            "expectation_suite_name": "source_diabetes_data.default",
            "run_id": run_id,
        },
        results=[
            ExpectationValidationResult(
                expectation_config=ExpectationConfiguration(
                    expectation_type="expect_column_unique_value_count_to_be_between",
                    kwargs={"column": "patient_nbr", "min": 2048, "max": 2048},
                ),
                success=True,
                exception_info={
                    "exception_message": None,
                    "exception_traceback": None,
                    "raised_exception": False,
                },
                result={
                    "observed_value": 2048,
                    "element_count": 5000,
                    "missing_percent": 0.0,
                    "missing_count": 0,
                },
            )
        ],
        success=True,
    )

    data_context_parameterized_expectation_suite.store_evaluation_parameters(source_diabetes_data_results)
    bound_parameters = data_context_parameterized_expectation_suite.evaluation_parameter_store.get_bind_params(run_id)
    assert bound_parameters == {
        "urn:great_expectations:validations:source_patient_data.default:expect_table_row_count_to_equal.result"
        ".observed_value": 1024,
        "urn:great_expectations:validations:source_diabetes_data.default"
        ":expect_column_unique_value_count_to_be_between.result.observed_value:column=patient_nbr": 2048,
    }


def test_database_evaluation_parameter_store_basics(param_store):
    run_id = RunIdentifier(run_name=datetime.datetime.utcnow().strftime("%Y%m%dT%H%M%S.%fZ"))
    metric_identifier = ValidationMetricIdentifier(
        run_id=run_id,
        expectation_suite_identifier="asset.warning",
        metric_name="expect_column_values_to_match_regex.result.unexpected_percent",
        metric_kwargs_id="column=mycol",
    )
    metric_value = 12.3456789

    param_store.set(metric_identifier, metric_value)
    value = param_store.get(metric_identifier)
    assert value == metric_value


@freeze_time("09/26/2019 13:42:41")
def test_database_evaluation_parameter_store_get_bind_params(param_store):
    # Bind params must be expressed as a string-keyed dictionary.
    # Verify that the param_store supports that
    run_id = RunIdentifier(run_name=datetime.datetime.utcnow().strftime("%Y%m%dT%H%M%S.%fZ"))
    metric_identifier = ValidationMetricIdentifier(
        run_id=run_id,
        data_asset_name=None,
        expectation_suite_identifier="asset.warning",
        metric_name="expect_column_values_to_match_regex.result.unexpected_percent",
        metric_kwargs_id="column=mycol",
    )
    param_store.remove_key(metric_identifier)  # We have to remove the key in case a previous run left it here
    metric_value = 12.3456789
    param_store.set(metric_identifier, metric_value)

    metric_identifier = ValidationMetricIdentifier(
        run_id=run_id,
        data_asset_name=None,
        expectation_suite_identifier="asset.warning",
        metric_name="expect_table_row_count_to_be_between.result.observed_value",
        metric_kwargs_id=None,
    )
    param_store.remove_key(metric_identifier)  # We have to remove the key in case a previous run left it here
    metric_value = 512
    param_store.set(metric_identifier, metric_value)

    metric_identifier = ValidationMetricIdentifier(
        run_id=run_id,
        data_asset_name=None,
        expectation_suite_identifier="asset2.warning",
        metric_name="expect_column_values_to_match_regex.result.unexpected_percent",
        metric_kwargs_id="column=mycol",
    )
    param_store.remove_key(metric_identifier)  # We have to remove the key in case a previous run left it here
    metric_value = 12.3456789
    param_store.set(metric_identifier, metric_value)

    params = param_store.get_bind_params(run_id)
    assert params == {
        "urn:great_expectations:validations:asset.warning:"
        "expect_column_values_to_match_regex.result.unexpected_percent:column=mycol": 12.3456789,
        "urn:great_expectations:validations:asset.warning:"
        "expect_table_row_count_to_be_between.result.observed_value": 512,
        "urn:great_expectations:validations:asset2.warning:"
        "expect_column_values_to_match_regex.result.unexpected_percent:column=mycol": 12.3456789,
    }<|MERGE_RESOLUTION|>--- conflicted
+++ resolved
@@ -1,36 +1,6 @@
 import datetime
 
 import pytest
-<<<<<<< HEAD
-from freezegun import freeze_time
-
-from great_expectations.core import ExpectationSuiteValidationResult, ExpectationValidationResult, \
-    ExpectationConfiguration, RunIdentifier
-from great_expectations.core.metric import ValidationMetricIdentifier
-from great_expectations.data_context.util import instantiate_class_from_config
-
-
-@pytest.fixture(params=[
-    {
-        "class_name": "EvaluationParameterStore",
-        "store_backend": {
-            "class_name": "DatabaseStoreBackend",
-            "credentials": {
-                "drivername": "postgresql",
-                "username": "postgres",
-                "password": "",
-                "host": "localhost",
-                "port": "5432",
-                "database": "test_ci"
-            }
-        }
-    },
-    {
-        "class_name": "EvaluationParameterStore",
-        "module_name": "great_expectations.data_context.store"
-    }
-])
-=======
 
 from great_expectations.core import (
     ExpectationConfiguration,
@@ -63,7 +33,6 @@
         },
     ]
 )
->>>>>>> 5b820611
 def param_store(request, test_backends):
     if "postgresql" not in test_backends:
         pytest.skip("skipping fixture because postgresql not selected")
