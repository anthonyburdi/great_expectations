<<<<<<< HEAD
# import pytest
#
# from great_expectations.profile.basic_dataset_profiler import BasicDatasetProfiler
#
# from great_expectations.profile.multi_batch_validation_meta_analysis import MultiBatchValidationMetaAnalysis
# from great_expectations.datasource.types import BatchKwargs
# from great_expectations.data_context.types.metrics import (
#     ValidationMetric,
#     MultiBatchNamespaceAwareValidationMetric,
#     NamespaceAwareExpectationDefinedValidationMetric,
#     MultiBatchNamespaceAwareExpectationDefinedValidationMetric,
# )
#
#
# # noinspection PyPep8Naming
# def test_get_metrics_basic(titanic_multibatch_data_context):
#     """
#     We will call MultiBatchValidationMetaAnalysis.get_metrics on 2 validation results
#     and verify that the multi batch metrics that are returned are as expected.
#     """
#     context = titanic_multibatch_data_context
#     my_ds = context.get_datasource("mydatasource")
#     G = my_ds.get_generator("mygenerator")
#     G.reset_iterator('titanic')
#     all_batch_kwargs = [x for x in G._data_asset_iterators['titanic']]
#     all_batch_kwargs = sorted(all_batch_kwargs, key=lambda x: x['path'])
#     all_batch_kwargs
#
#     batch_profiling_results = []
#
#     profiler = BasicDatasetProfiler
#
#     for batch_kwargs_set in all_batch_kwargs:
#         context.create_expectation_suite("titanic", "foo", overwrite_existing=True)
#         batch = context.get_batch('titanic', "foo", batch_kwargs=batch_kwargs_set)
#         expectation_suite, validation_result = profiler.profile(batch, run_id="profiling_" + BatchKwargs.build_batch_fingerprint(
#             batch._batch_kwargs).fingerprint)
#         batch_profiling_results.append(validation_result)
#
#
#     mb_metrics = MultiBatchValidationMetaAnalysis.get_metrics(batch_profiling_results, context)
#
#
#     # total number of metrics
#     assert len(mb_metrics.values()) == 27
#
#     # since there are 2 batches in the input, each multi batch metric must have exactly 2 items in the
#     # lists of batch fingerprints and metric values
#     assert set([len(m.batch_fingerprints) for m in mb_metrics.values()]) == set([2])
#     assert set([len(m.batch_metric_values) for m in mb_metrics.values()]) == set([2])
#
#     # verify the counts of MultiBatchNamespaceAwareValidationMetric and MultiBatchNamespaceAwareExpectationDefinedValidationMetric
#     assert len([m for m in mb_metrics.values() if isinstance(m, MultiBatchNamespaceAwareValidationMetric)]) == 19
#     assert len([m for m in mb_metrics.values() if isinstance(m, MultiBatchNamespaceAwareExpectationDefinedValidationMetric)]) == 8
#
#     # verify the expectation types for MultiBatchNamespaceAwareExpectationDefinedValidationMetric
#     assert set([m.expectation_type for m in mb_metrics.values() if
#          isinstance(m, MultiBatchNamespaceAwareExpectationDefinedValidationMetric)]) == set(['expect_column_values_to_not_be_null', 'expect_column_quantile_values_to_be_between'])
=======
import pytest

from great_expectations.profile.basic_dataset_profiler import BasicDatasetProfiler

from great_expectations.profile.multi_batch_validation_meta_analysis import MultiBatchValidationMetaAnalysis
from great_expectations.datasource.types import BatchKwargs
from great_expectations.data_context.types.metrics import (
    NamespaceAwareValidationMetric,
    MultiBatchNamespaceAwareValidationMetric,
    NamespaceAwareExpectationDefinedValidationMetric,
    MultiBatchNamespaceAwareExpectationDefinedValidationMetric,
)


def test_get_metrics_basic(titanic_multibatch_data_context):
    """
    We will call MultiBatchValidationMetaAnalysis.get_metrics on 2 validation results
    and verify that the multi batch metrics that are returned are as expected.
    """
    context = titanic_multibatch_data_context
    my_ds = context.get_datasource("mydatasource")
    generator = my_ds.get_generator("mygenerator")
    all_batch_kwargs = [x for x in generator.get_iterator('titanic')]
    all_batch_kwargs = sorted(all_batch_kwargs, key=lambda x: x['path'])
    all_batch_kwargs

    batch_profiling_results = []

    profiler = BasicDatasetProfiler

    for batch_kwargs_set in all_batch_kwargs:
        context.create_expectation_suite("titanic", "foo", overwrite_existing=True)
        batch = context.get_batch('titanic', "foo", batch_kwargs=batch_kwargs_set)
        expectation_suite, validation_result = profiler.profile(batch, run_id="profiling_" + BatchKwargs.build_batch_fingerprint(
            batch._batch_kwargs).fingerprint)
        batch_profiling_results.append(validation_result)


    mb_metrics = MultiBatchValidationMetaAnalysis.get_metrics(batch_profiling_results, context)


    # total number of metrics
    assert len(mb_metrics.values()) == 27

    # since there are 2 batches in the input, each multi batch metric must have exactly 2 items in the
    # lists of batch fingerprints and metric values
    assert set([len(m.batch_fingerprints) for m in mb_metrics.values()]) == set([2])
    assert set([len(m.batch_metric_values) for m in mb_metrics.values()]) == set([2])

    # verify the counts of MultiBatchNamespaceAwareValidationMetric and MultiBatchNamespaceAwareExpectationDefinedValidationMetric
    assert len([m for m in mb_metrics.values() if isinstance(m, MultiBatchNamespaceAwareValidationMetric)]) == 19
    assert len([m for m in mb_metrics.values() if isinstance(m, MultiBatchNamespaceAwareExpectationDefinedValidationMetric)]) == 8

    # verify the expectation types for MultiBatchNamespaceAwareExpectationDefinedValidationMetric
    assert set([m.expectation_type for m in mb_metrics.values() if
         isinstance(m, MultiBatchNamespaceAwareExpectationDefinedValidationMetric)]) == set(['expect_column_values_to_not_be_null', 'expect_column_quantile_values_to_be_between'])
>>>>>>> 8155b1f2
<|MERGE_RESOLUTION|>--- conflicted
+++ resolved
@@ -1,4 +1,3 @@
-<<<<<<< HEAD
 # import pytest
 #
 # from great_expectations.profile.basic_dataset_profiler import BasicDatasetProfiler
@@ -21,9 +20,8 @@
 #     """
 #     context = titanic_multibatch_data_context
 #     my_ds = context.get_datasource("mydatasource")
-#     G = my_ds.get_generator("mygenerator")
-#     G.reset_iterator('titanic')
-#     all_batch_kwargs = [x for x in G._data_asset_iterators['titanic']]
+#     generator = my_ds.get_generator("mygenerator")
+#     all_batch_kwargs = [x for x in generator.get_iterator('titanic')]
 #     all_batch_kwargs = sorted(all_batch_kwargs, key=lambda x: x['path'])
 #     all_batch_kwargs
 #
@@ -56,62 +54,4 @@
 #
 #     # verify the expectation types for MultiBatchNamespaceAwareExpectationDefinedValidationMetric
 #     assert set([m.expectation_type for m in mb_metrics.values() if
-#          isinstance(m, MultiBatchNamespaceAwareExpectationDefinedValidationMetric)]) == set(['expect_column_values_to_not_be_null', 'expect_column_quantile_values_to_be_between'])
-=======
-import pytest
-
-from great_expectations.profile.basic_dataset_profiler import BasicDatasetProfiler
-
-from great_expectations.profile.multi_batch_validation_meta_analysis import MultiBatchValidationMetaAnalysis
-from great_expectations.datasource.types import BatchKwargs
-from great_expectations.data_context.types.metrics import (
-    NamespaceAwareValidationMetric,
-    MultiBatchNamespaceAwareValidationMetric,
-    NamespaceAwareExpectationDefinedValidationMetric,
-    MultiBatchNamespaceAwareExpectationDefinedValidationMetric,
-)
-
-
-def test_get_metrics_basic(titanic_multibatch_data_context):
-    """
-    We will call MultiBatchValidationMetaAnalysis.get_metrics on 2 validation results
-    and verify that the multi batch metrics that are returned are as expected.
-    """
-    context = titanic_multibatch_data_context
-    my_ds = context.get_datasource("mydatasource")
-    generator = my_ds.get_generator("mygenerator")
-    all_batch_kwargs = [x for x in generator.get_iterator('titanic')]
-    all_batch_kwargs = sorted(all_batch_kwargs, key=lambda x: x['path'])
-    all_batch_kwargs
-
-    batch_profiling_results = []
-
-    profiler = BasicDatasetProfiler
-
-    for batch_kwargs_set in all_batch_kwargs:
-        context.create_expectation_suite("titanic", "foo", overwrite_existing=True)
-        batch = context.get_batch('titanic', "foo", batch_kwargs=batch_kwargs_set)
-        expectation_suite, validation_result = profiler.profile(batch, run_id="profiling_" + BatchKwargs.build_batch_fingerprint(
-            batch._batch_kwargs).fingerprint)
-        batch_profiling_results.append(validation_result)
-
-
-    mb_metrics = MultiBatchValidationMetaAnalysis.get_metrics(batch_profiling_results, context)
-
-
-    # total number of metrics
-    assert len(mb_metrics.values()) == 27
-
-    # since there are 2 batches in the input, each multi batch metric must have exactly 2 items in the
-    # lists of batch fingerprints and metric values
-    assert set([len(m.batch_fingerprints) for m in mb_metrics.values()]) == set([2])
-    assert set([len(m.batch_metric_values) for m in mb_metrics.values()]) == set([2])
-
-    # verify the counts of MultiBatchNamespaceAwareValidationMetric and MultiBatchNamespaceAwareExpectationDefinedValidationMetric
-    assert len([m for m in mb_metrics.values() if isinstance(m, MultiBatchNamespaceAwareValidationMetric)]) == 19
-    assert len([m for m in mb_metrics.values() if isinstance(m, MultiBatchNamespaceAwareExpectationDefinedValidationMetric)]) == 8
-
-    # verify the expectation types for MultiBatchNamespaceAwareExpectationDefinedValidationMetric
-    assert set([m.expectation_type for m in mb_metrics.values() if
-         isinstance(m, MultiBatchNamespaceAwareExpectationDefinedValidationMetric)]) == set(['expect_column_values_to_not_be_null', 'expect_column_quantile_values_to_be_between'])
->>>>>>> 8155b1f2
+#          isinstance(m, MultiBatchNamespaceAwareExpectationDefinedValidationMetric)]) == set(['expect_column_values_to_not_be_null', 'expect_column_quantile_values_to_be_between'])