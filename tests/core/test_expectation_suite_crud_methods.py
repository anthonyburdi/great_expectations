<<<<<<< HEAD
import pytest

from great_expectations.core import ExpectationConfiguration, ExpectationSuite
=======
import json

import pytest
from great_expectations.core import ExpectationConfiguration, ExpectationSuite

from .test_expectation_suite import baseline_suite, exp1, exp2, exp3, exp4
>>>>>>> fb1b1ce7


@pytest.fixture
def empty_suite():
    return ExpectationSuite(
        expectation_suite_name="warning",
        expectations=[],
        meta={"notes": "This is an expectation suite."},
    )


@pytest.fixture
def exp5():
    return ExpectationConfiguration(
        expectation_type="expect_column_values_to_not_be_null",
        kwargs={"column": "a",},
        meta={},
    )


def test_append_expectation(empty_suite, exp1, exp2):

    assert len(empty_suite.expectations) == 0

    empty_suite.append_expectation(exp1)
    assert len(empty_suite.expectations) == 1

    # Adding the same expectation again *does* add duplicates.
    empty_suite.append_expectation(exp1)
    assert len(empty_suite.expectations) == 2

    empty_suite.append_expectation(exp2)
    assert len(empty_suite.expectations) == 3

    # Turn this on once we're ready to enforce strict typing.
    # with pytest.raises(TypeError):
    #     empty_suite.append_expectation("not an expectation")

    # Turn this on once we're ready to enforce strict typing.
    # with pytest.raises(TypeError):
    #     empty_suite.append_expectation(exp1.to_json_dict())


def test_find_expectation_indexes(baseline_suite, exp5):
<<<<<<< HEAD
=======

>>>>>>> fb1b1ce7
    # Passing no parameters "finds" all Expectations
    assert baseline_suite.find_expectation_indexes() == [0, 1]

    # Match on single columns
    assert baseline_suite.find_expectation_indexes(column="a") == [0]
    assert baseline_suite.find_expectation_indexes(column="b") == [1]

    # Non-existent column returns no matches
    assert baseline_suite.find_expectation_indexes(column="z") == []

    # It can return multiple expectation_type matches
    assert baseline_suite.find_expectation_indexes(
        expectation_type="expect_column_values_to_be_in_set"
    ) == [0, 1]

    # It can return multiple column matches
    baseline_suite.append_expectation(exp5)
    assert baseline_suite.find_expectation_indexes(column="a") == [0, 2]

    # It can match a single expectation_type
    assert baseline_suite.find_expectation_indexes(
        expectation_type="expect_column_values_to_not_be_null"
    ) == [2]

    # expectation_kwargs can match full kwargs
    assert baseline_suite.find_expectation_indexes(
        expectation_kwargs={
            "column": "b",
            "value_set": [-1, -2, -3],
            "result_format": "BASIC",
        }
    ) == [1]

    # expectation_kwargs can match partial kwargs
    assert baseline_suite.find_expectation_indexes(
        expectation_kwargs={"column": "a"}
    ) == [0, 2]

    # expectation_type and expectation_kwargs work in conjunction
    assert baseline_suite.find_expectation_indexes(
        expectation_type="expect_column_values_to_not_be_null",
        expectation_kwargs={"column": "a"},
    ) == [2]

    # column and expectation_kwargs work in conjunction
    assert baseline_suite.find_expectation_indexes(
        column="a", expectation_kwargs={"result_format": "BASIC"}
    ) == [0]

    # column and expectation_type work in conjunction
    assert baseline_suite.find_expectation_indexes(
        column="a", expectation_type="expect_column_values_to_not_be_null",
    ) == [2]
    assert (
        baseline_suite.find_expectation_indexes(
            column="a", expectation_type="expect_column_values_to_be_between",
        )
        == []
    )
    assert (
        baseline_suite.find_expectation_indexes(
            column="zzz", expectation_type="expect_column_values_to_be_between",
        )
        == []
    )

    with pytest.raises(ValueError):
        assert (
            baseline_suite.find_expectation_indexes(
                column="a", expectation_kwargs={"column": "b"}
            )
            == []
        )


def test_find_expectation_indexes_on_empty_suite(empty_suite):
    assert (
        empty_suite.find_expectation_indexes(
            expectation_type="expect_column_values_to_not_be_null"
        )
        == []
    )

<<<<<<< HEAD
    assert empty_suite.find_expectation_indexes(column="x") == []

=======
    assert (
        empty_suite.find_expectation_indexes(
            expectation_type="expect_column_values_to_not_be_null"
        )
        == []
    )

    assert empty_suite.find_expectation_indexes(column="x") == []

>>>>>>> fb1b1ce7
    assert empty_suite.find_expectation_indexes(expectation_kwargs={}) == []


def test_find_expectations(baseline_suite, exp1, exp2):
    # Note: most of the logic in this method is based on
    # find_expectation_indexes and _copy_and_clean_up_expectations_from_indexes
    # These tests do not thoroughly cover that logic.
    # Instead, they focus on the behavior of the discard_* methods

    assert (
        baseline_suite.find_expectations(
            column="a", expectation_type="expect_column_values_to_be_between",
        )
        == []
    )

    result = baseline_suite.find_expectations(
        column="a", expectation_type="expect_column_values_to_be_in_set",
    )
    assert len(result) == 1
    assert result[0] == ExpectationConfiguration(
        expectation_type="expect_column_values_to_be_in_set",
        kwargs={
            "column": "a",
            "value_set": [1, 2, 3],
            # "result_format": "BASIC"
        },
        meta={"notes": "This is an expectation."},
    )

    exp_with_all_the_params = ExpectationConfiguration(
        expectation_type="expect_column_values_to_not_be_null",
        kwargs={
            "column": "a",
            "result_format": "BASIC",
            "include_config": True,
            "catch_exceptions": True,
        },
        meta={},
    )
    baseline_suite.append_expectation(exp_with_all_the_params)

    assert baseline_suite.find_expectations(
        column="a", expectation_type="expect_column_values_to_not_be_null",
    )[0] == ExpectationConfiguration(
        expectation_type="expect_column_values_to_not_be_null",
        kwargs={"column": "a",},
        meta={},
    )

    assert (
        baseline_suite.find_expectations(
            column="a",
            expectation_type="expect_column_values_to_not_be_null",
            discard_result_format_kwargs=False,
            discard_include_config_kwargs=False,
            discard_catch_exceptions_kwargs=False,
        )[0]
        == exp_with_all_the_params
    )

    assert baseline_suite.find_expectations(
        column="a",
        expectation_type="expect_column_values_to_not_be_null",
        discard_result_format_kwargs=False,
        discard_catch_exceptions_kwargs=False,
    )[0] == ExpectationConfiguration(
        expectation_type="expect_column_values_to_not_be_null",
        kwargs={"column": "a", "result_format": "BASIC", "catch_exceptions": True,},
        meta={},
    )


def test_remove_expectation(baseline_suite):
    # ValueError: Multiple expectations matched arguments. No expectations removed.
    with pytest.raises(ValueError):
        baseline_suite.remove_expectation()

    # ValueError: No matching expectation found.
    with pytest.raises(ValueError):
        baseline_suite.remove_expectation(column="does_not_exist")

    # ValueError: Multiple expectations matched arguments. No expectations removed.
    with pytest.raises(ValueError):
        baseline_suite.remove_expectation(
            expectation_type="expect_column_values_to_be_in_set"
        )

    assert len(baseline_suite.expectations) == 2
    assert baseline_suite.remove_expectation(column="a") == None
    assert len(baseline_suite.expectations) == 1

    baseline_suite.remove_expectation(
        expectation_type="expect_column_values_to_be_in_set"
    )
    assert len(baseline_suite.expectations) == 0

    # ValueError: No matching expectation found.
    with pytest.raises(ValueError):
        baseline_suite.remove_expectation(
            expectation_type="expect_column_values_to_be_in_set"
        )<|MERGE_RESOLUTION|>--- conflicted
+++ resolved
@@ -1,15 +1,8 @@
-<<<<<<< HEAD
 import pytest
 
 from great_expectations.core import ExpectationConfiguration, ExpectationSuite
-=======
-import json
-
-import pytest
-from great_expectations.core import ExpectationConfiguration, ExpectationSuite
 
 from .test_expectation_suite import baseline_suite, exp1, exp2, exp3, exp4
->>>>>>> fb1b1ce7
 
 
 @pytest.fixture
@@ -54,10 +47,6 @@
 
 
 def test_find_expectation_indexes(baseline_suite, exp5):
-<<<<<<< HEAD
-=======
-
->>>>>>> fb1b1ce7
     # Passing no parameters "finds" all Expectations
     assert baseline_suite.find_expectation_indexes() == [0, 1]
 
@@ -141,20 +130,8 @@
         == []
     )
 
-<<<<<<< HEAD
     assert empty_suite.find_expectation_indexes(column="x") == []
 
-=======
-    assert (
-        empty_suite.find_expectation_indexes(
-            expectation_type="expect_column_values_to_not_be_null"
-        )
-        == []
-    )
-
-    assert empty_suite.find_expectation_indexes(column="x") == []
-
->>>>>>> fb1b1ce7
     assert empty_suite.find_expectation_indexes(expectation_kwargs={}) == []
 
 
