import json
import hashlib
import datetime
import numpy as np
import random
import os
import sys

from nose.tools import *
import great_expectations as ge

def test_custom_class():
<<<<<<< HEAD
	#https://stackoverflow.com/questions/18833759/python-prime-number-checker
	def isprime(n):
	    '''check if integer n is a prime'''

	    # make sure n is a positive integer
	    n = abs(int(n))

	    # 0 and 1 are not primes
	    if n < 2:
	        return False

	    # 2 is the only even prime number
	    if n == 2: 
	        return True    

	    # all other even numbers are not primes
	    if not n & 1: 
	        return False

	    # range starts with 3 and only needs to go up 
	    # the square root of n for all odd numbers
	    for x in range(3, int(n**0.5) + 1, 2):
	        if n % x == 0:
	            return False

	    return True

	class CustomPandasDataSet(ge.dataset.PandasDataSet):
	    
	    @ge.dataset.DataSet.column_expectation
	    def expect_column_values_to_be_prime(self, column, mostly=None, suppress_expectations=False):
	        notnull = self[column].notnull()
	        
	        result = self[column][notnull].map(isprime)
	        exceptions = list(self[column][notnull][result==False])
	        
	        if mostly:
	            #Prevent division-by-zero errors
	            if len(not_null_values) == 0:
	                return {
	                    'success':True,
	                    'exception_list':exceptions
	                }

	            percent_properly_formatted = float(sum(properly_formatted))/len(not_null_values)
	            return {
	                "success" : percent_properly_formatted >= mostly,
	                "exception_list" : exceptions
	            }
	        else:
	            return {
	                "success" : len(exceptions) == 0,
	                "exception_list" : exceptions
	            }
	        

	script_path = os.path.dirname(os.path.realpath(__file__))
	df = ge.read_csv(
		script_path+'/examples/Titanic.csv',
	    dataset_class=CustomPandasDataSet
	)

	assert_equal(
		df.expect_column_values_to_be_prime('Age'),
		{'exception_list':[30.0,25.0,0.92000000000000004,63.0,39.0,58.0,50.0,24.0,36.0,26.0,25.0,25.0,28.0,45.0,39.0,30.0,58.0,45.0,22.0,48.0,44.0,60.0,45.0,58.0,36.0,33.0,36.0,36.0,14.0,49.0,36.0,46.0,27.0,27.0,26.0,64.0,39.0,55.0,70.0,69.0,36.0,39.0,38.0,27.0,27.0,4.0,27.0,50.0,48.0,49.0,48.0,39.0,36.0,30.0,24.0,28.0,64.0,60.0,49.0,44.0,22.0,60.0,48.0,35.0,22.0,45.0,49.0,54.0,38.0,58.0,45.0,46.0,25.0,21.0,48.0,49.0,45.0,36.0,55.0,52.0,24.0,16.0,44.0,51.0,42.0,35.0,35.0,38.0,35.0,50.0,49.0,46.0,58.0,42.0,40.0,42.0,55.0,50.0,16.0,21.0,30.0,15.0,30.0,46.0,54.0,36.0,28.0,65.0,33.0,44.0,55.0,36.0,58.0,64.0,64.0,22.0,28.0,22.0,18.0,52.0,46.0,56.0,33.0,27.0,55.0,54.0,48.0,18.0,21.0,34.0,40.0,36.0,50.0,39.0,56.0,28.0,56.0,56.0,24.0,18.0,24.0,45.0,40.0,6.0,57.0,32.0,62.0,54.0,52.0,62.0,63.0,46.0,52.0,39.0,18.0,48.0,49.0,39.0,46.0,64.0,60.0,60.0,55.0,54.0,21.0,57.0,45.0,50.0,50.0,27.0,20.0,51.0,21.0,36.0,40.0,32.0,33.0,30.0,28.0,18.0,34.0,32.0,57.0,18.0,36.0,28.0,51.0,32.0,28.0,36.0,4.0,1.0,12.0,34.0,26.0,27.0,15.0,45.0,40.0,20.0,25.0,36.0,25.0,42.0,26.0,26.0,0.82999999999999996,54.0,44.0,52.0,30.0,30.0,27.0,24.0,35.0,8.0,22.0,30.0,20.0,21.0,49.0,8.0,28.0,18.0,28.0,22.0,25.0,18.0,32.0,18.0,42.0,34.0,8.0,21.0,38.0,38.0,35.0,35.0,38.0,24.0,16.0,26.0,45.0,24.0,21.0,22.0,34.0,30.0,50.0,30.0,1.0,44.0,28.0,6.0,30.0,45.0,24.0,24.0,49.0,48.0,34.0,32.0,21.0,18.0,21.0,52.0,42.0,36.0,21.0,33.0,34.0,22.0,45.0,30.0,26.0,34.0,26.0,22.0,1.0,25.0,48.0,57.0,27.0,30.0,20.0,45.0,46.0,30.0,48.0,54.0,64.0,32.0,18.0,32.0,26.0,20.0,39.0,22.0,24.0,28.0,50.0,20.0,40.0,42.0,21.0,32.0,34.0,33.0,8.0,36.0,34.0,30.0,28.0,0.80000000000000004,25.0,50.0,21.0,25.0,18.0,20.0,30.0,30.0,35.0,22.0,25.0,25.0,14.0,50.0,22.0,27.0,27.0,30.0,22.0,35.0,30.0,28.0,12.0,40.0,36.0,28.0,32.0,4.0,36.0,33.0,32.0,26.0,30.0,24.0,18.0,42.0,16.0,35.0,16.0,25.0,18.0,20.0,30.0,26.0,40.0,24.0,18.0,0.82999999999999996,20.0,25.0,35.0,32.0,20.0,39.0,39.0,6.0,38.0,9.0,26.0,4.0,20.0,26.0,25.0,18.0,24.0,35.0,40.0,38.0,9.0,45.0,27.0,20.0,32.0,33.0,18.0,40.0,26.0,15.0,45.0,18.0,27.0,22.0,26.0,22.0,20.0,32.0,21.0,18.0,26.0,6.0,9.0,40.0,32.0,26.0,18.0,20.0,22.0,22.0,35.0,21.0,20.0,18.0,18.0,38.0,30.0,21.0,21.0,21.0,24.0,33.0,33.0,28.0,16.0,28.0,24.0,21.0,32.0,26.0,18.0,20.0,24.0,24.0,36.0,30.0,22.0,35.0,27.0,30.0,36.0,9.0,44.0,45.0,22.0,30.0,34.0,28.0,0.33000000000000002,27.0,25.0,24.0,22.0,21.0,26.0,33.0,1.0,0.17000000000000001,25.0,36.0,36.0,30.0,26.0,65.0,42.0,32.0,30.0,24.0,24.0,24.0,22.0,18.0,16.0,45.0,21.0,18.0,9.0,48.0,16.0,25.0,38.0,22.0,16.0,33.0,9.0,38.0,40.0,14.0,16.0,9.0,10.0,6.0,40.0,32.0,20.0,28.0,24.0,28.0,24.0,20.0,45.0,26.0,21.0,27.0,18.0,26.0,22.0,28.0,22.0,27.0,42.0,27.0,25.0,27.0,20.0,48.0,34.0,22.0,33.0,32.0,26.0,49.0,1.0,33.0,4.0,24.0,32.0,27.0,21.0,32.0,20.0,21.0,30.0,21.0,22.0,4.0,39.0,20.0,21.0,44.0,42.0,21.0,24.0,25.0,22.0,22.0,39.0,26.0,4.0,22.0,26.0,1.5,36.0,18.0,25.0,22.0,20.0,26.0,22.0,32.0,21.0,21.0,36.0,39.0,25.0,45.0,36.0,30.0,20.0,21.0,1.5,25.0,18.0,63.0,18.0,15.0,28.0,36.0,28.0,10.0,36.0,30.0,22.0,14.0,22.0,51.0,18.0,45.0,28.0,21.0,27.0,36.0,27.0,15.0,27.0,26.0,22.0,24.0],'success':False}
	)

	primes = [3,5,7,11,13,17,23,31]
	df["primes"] = df.Age.map(lambda x: random.choice(primes))
	assert_equal(
		df.expect_column_values_to_be_prime("primes"),
		{'exception_list': [], 'success': True}
	)
=======
    #https://stackoverflow.com/questions/18833759/python-prime-number-checker
    def isprime(n):
        '''check if integer n is a prime'''
>>>>>>> c27fcfaf

        # make sure n is a positive integer
        n = abs(int(n))

        # 0 and 1 are not primes
        if n < 2:
            return False

        # 2 is the only even prime number
        if n == 2: 
            return True    

        # all other even numbers are not primes
        if not n & 1: 
            return False

        # range starts with 3 and only needs to go up 
        # the square root of n for all odd numbers
        for x in range(3, int(n**0.5) + 1, 2):
            if n % x == 0:
                return False

        return True

    class CustomPandasDataSet(ge.dataset.PandasDataSet):
        
        @ge.dataset.DataSet.column_expectation
        def expect_column_values_to_be_prime(self, column, mostly=None, suppress_expectations=False):
            notnull = self[column].notnull()
            
            result = self[column][notnull].map(isprime)
            exceptions = list(self[column][notnull][result==False])
            
            if mostly:
                #Prevent division-by-zero errors
                if len(not_null_values) == 0:
                    return {
                        'success':True,
                        'exception_list':exceptions
                    }

                percent_properly_formatted = float(sum(properly_formatted))/len(not_null_values)
                return {
                    "success" : percent_properly_formatted >= mostly,
                    "exception_list" : exceptions
                }
            else:
                return {
                    "success" : len(exceptions) == 0,
                    "exception_list" : exceptions
                }
            

    script_path = os.path.dirname(os.path.realpath(__file__))
    df = ge.read_csv(
        script_path+'/examples/titanic.csv',
        dataset_class=CustomPandasDataSet
    )

    assert_equal(
        df.expect_column_values_to_be_prime('Age'),
        {'exception_list':[30.0,25.0,0.92000000000000004,63.0,39.0,58.0,50.0,24.0,36.0,26.0,25.0,25.0,28.0,45.0,39.0,30.0,58.0,45.0,22.0,48.0,44.0,60.0,45.0,58.0,36.0,33.0,36.0,36.0,14.0,49.0,36.0,46.0,27.0,27.0,26.0,64.0,39.0,55.0,70.0,69.0,36.0,39.0,38.0,27.0,27.0,4.0,27.0,50.0,48.0,49.0,48.0,39.0,36.0,30.0,24.0,28.0,64.0,60.0,49.0,44.0,22.0,60.0,48.0,35.0,22.0,45.0,49.0,54.0,38.0,58.0,45.0,46.0,25.0,21.0,48.0,49.0,45.0,36.0,55.0,52.0,24.0,16.0,44.0,51.0,42.0,35.0,35.0,38.0,35.0,50.0,49.0,46.0,58.0,42.0,40.0,42.0,55.0,50.0,16.0,21.0,30.0,15.0,30.0,46.0,54.0,36.0,28.0,65.0,33.0,44.0,55.0,36.0,58.0,64.0,64.0,22.0,28.0,22.0,18.0,52.0,46.0,56.0,33.0,27.0,55.0,54.0,48.0,18.0,21.0,34.0,40.0,36.0,50.0,39.0,56.0,28.0,56.0,56.0,24.0,18.0,24.0,45.0,40.0,6.0,57.0,32.0,62.0,54.0,52.0,62.0,63.0,46.0,52.0,39.0,18.0,48.0,49.0,39.0,46.0,64.0,60.0,60.0,55.0,54.0,21.0,57.0,45.0,50.0,50.0,27.0,20.0,51.0,21.0,36.0,40.0,32.0,33.0,30.0,28.0,18.0,34.0,32.0,57.0,18.0,36.0,28.0,51.0,32.0,28.0,36.0,4.0,1.0,12.0,34.0,26.0,27.0,15.0,45.0,40.0,20.0,25.0,36.0,25.0,42.0,26.0,26.0,0.82999999999999996,54.0,44.0,52.0,30.0,30.0,27.0,24.0,35.0,8.0,22.0,30.0,20.0,21.0,49.0,8.0,28.0,18.0,28.0,22.0,25.0,18.0,32.0,18.0,42.0,34.0,8.0,21.0,38.0,38.0,35.0,35.0,38.0,24.0,16.0,26.0,45.0,24.0,21.0,22.0,34.0,30.0,50.0,30.0,1.0,44.0,28.0,6.0,30.0,45.0,24.0,24.0,49.0,48.0,34.0,32.0,21.0,18.0,21.0,52.0,42.0,36.0,21.0,33.0,34.0,22.0,45.0,30.0,26.0,34.0,26.0,22.0,1.0,25.0,48.0,57.0,27.0,30.0,20.0,45.0,46.0,30.0,48.0,54.0,64.0,32.0,18.0,32.0,26.0,20.0,39.0,22.0,24.0,28.0,50.0,20.0,40.0,42.0,21.0,32.0,34.0,33.0,8.0,36.0,34.0,30.0,28.0,0.80000000000000004,25.0,50.0,21.0,25.0,18.0,20.0,30.0,30.0,35.0,22.0,25.0,25.0,14.0,50.0,22.0,27.0,27.0,30.0,22.0,35.0,30.0,28.0,12.0,40.0,36.0,28.0,32.0,4.0,36.0,33.0,32.0,26.0,30.0,24.0,18.0,42.0,16.0,35.0,16.0,25.0,18.0,20.0,30.0,26.0,40.0,24.0,18.0,0.82999999999999996,20.0,25.0,35.0,32.0,20.0,39.0,39.0,6.0,38.0,9.0,26.0,4.0,20.0,26.0,25.0,18.0,24.0,35.0,40.0,38.0,9.0,45.0,27.0,20.0,32.0,33.0,18.0,40.0,26.0,15.0,45.0,18.0,27.0,22.0,26.0,22.0,20.0,32.0,21.0,18.0,26.0,6.0,9.0,40.0,32.0,26.0,18.0,20.0,22.0,22.0,35.0,21.0,20.0,18.0,18.0,38.0,30.0,21.0,21.0,21.0,24.0,33.0,33.0,28.0,16.0,28.0,24.0,21.0,32.0,26.0,18.0,20.0,24.0,24.0,36.0,30.0,22.0,35.0,27.0,30.0,36.0,9.0,44.0,45.0,22.0,30.0,34.0,28.0,0.33000000000000002,27.0,25.0,24.0,22.0,21.0,26.0,33.0,1.0,0.17000000000000001,25.0,36.0,36.0,30.0,26.0,65.0,42.0,32.0,30.0,24.0,24.0,24.0,22.0,18.0,16.0,45.0,21.0,18.0,9.0,48.0,16.0,25.0,38.0,22.0,16.0,33.0,9.0,38.0,40.0,14.0,16.0,9.0,10.0,6.0,40.0,32.0,20.0,28.0,24.0,28.0,24.0,20.0,45.0,26.0,21.0,27.0,18.0,26.0,22.0,28.0,22.0,27.0,42.0,27.0,25.0,27.0,20.0,48.0,34.0,22.0,33.0,32.0,26.0,49.0,1.0,33.0,4.0,24.0,32.0,27.0,21.0,32.0,20.0,21.0,30.0,21.0,22.0,4.0,39.0,20.0,21.0,44.0,42.0,21.0,24.0,25.0,22.0,22.0,39.0,26.0,4.0,22.0,26.0,1.5,36.0,18.0,25.0,22.0,20.0,26.0,22.0,32.0,21.0,21.0,36.0,39.0,25.0,45.0,36.0,30.0,20.0,21.0,1.5,25.0,18.0,63.0,18.0,15.0,28.0,36.0,28.0,10.0,36.0,30.0,22.0,14.0,22.0,51.0,18.0,45.0,28.0,21.0,27.0,36.0,27.0,15.0,27.0,26.0,22.0,24.0],'success':False}
    )

    primes = [3,5,7,11,13,17,23,31]
    df["primes"] = df.Age.map(lambda x: random.choice(primes))
    assert_equal(
        df.expect_column_values_to_be_prime("primes"),
        {'exception_list': [], 'success': True}
    )


def test_validate():
    my_expectations_config = json.load(file("./tests/examples/titanic_expectations.json"))
    my_df = ge.read_csv(
        "./tests/examples/titanic.csv",
        expectations_config=my_expectations_config
    )

    results = my_df.validate()
    assert_equal(
        results,
        {
          "results" : [
              {
                "expectation_type": "expect_column_to_exist", 
                "success": True, 
                "kwargs": {
                  "column": "Unnamed: 0"
                }
              }, 
              {
                "expectation_type": "expect_column_to_exist", 
                "success": True, 
                "kwargs": {
                  "column": "Name"
                }
              }, 
              {
                "expectation_type": "expect_column_to_exist", 
                "success": True, 
                "kwargs": {
                  "column": "PClass"
                }
              }, 
              {
                "expectation_type": "expect_column_to_exist", 
                "success": True, 
                "kwargs": {
                  "column": "Age"
                }
              }, 
              {
                "expectation_type": "expect_column_to_exist", 
                "success": True, 
                "kwargs": {
                  "column": "Sex"
                }
              }, 
              {
                "expectation_type": "expect_column_to_exist", 
                "success": True, 
                "kwargs": {
                  "column": "Survived"
                }
              }, 
              {
                "expectation_type": "expect_column_to_exist", 
                "success": True, 
                "kwargs": {
                  "column": "SexCode"
                }
              }, 
              {
                "exception_list": 30.397989417989415, 
                "expectation_type": "expect_column_mean_to_be_between", 
                "success": True, 
                "kwargs": {
                  "column": "Age", 
                  "max_value": 40, 
                  "min_value": 20
                }
              }, 
              {
                "exception_list": [], 
                "expectation_type": "expect_column_values_to_be_between", 
                "success": True, 
                "kwargs": {
                  "column": "Age", 
                  "max_value": 80, 
                  "min_value": 0
                }
              }, 
              {
                "exception_list": [
                  "Downton (?Douton), Mr William James", 
                  "Jacobsohn Mr Samuel", 
                  "Seman Master Betros"
                ], 
                "expectation_type": "expect_column_values_to_match_regex", 
                "success": True, 
                "kwargs": {
                  "regex": "[A-Z][a-z]+(?: \\([A-Z][a-z]+\\))?, ", 
                  "column": "Name", 
                  "mostly": 0.95
                }
              }, 
              {
                "exception_list": [
                  "*"
                ], 
                "expectation_type": "expect_column_values_to_be_in_set", 
                "success": False, 
                "kwargs": {
                  "column": "PClass", 
                  "values_set": [
                    "1st", 
                    "2nd", 
                    "3rd"
                  ]
                }
              }
            ]
        }
    )<|MERGE_RESOLUTION|>--- conflicted
+++ resolved
@@ -10,7 +10,6 @@
 import great_expectations as ge
 
 def test_custom_class():
-<<<<<<< HEAD
 	#https://stackoverflow.com/questions/18833759/python-prime-number-checker
 	def isprime(n):
 	    '''check if integer n is a prime'''
@@ -84,11 +83,12 @@
 		df.expect_column_values_to_be_prime("primes"),
 		{'exception_list': [], 'success': True}
 	)
-=======
+
+
+
     #https://stackoverflow.com/questions/18833759/python-prime-number-checker
     def isprime(n):
         '''check if integer n is a prime'''
->>>>>>> c27fcfaf
 
         # make sure n is a positive integer
         n = abs(int(n))
